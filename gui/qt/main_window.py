--- conflicted
+++ resolved
@@ -4210,8 +4210,7 @@
                 for tx in txns:
                     if tx:
                         is_relevant, is_mine, v, fee = parent.wallet.get_wallet_delta(tx)
-<<<<<<< HEAD
-                        if v > 0 and is_relevant:
+                        if is_relevant:
                             total_amount += v
                             n_ok += 1
                         if parent.config.get('enable_slp'):
@@ -4227,20 +4226,7 @@
                 if n_ok:
                     self.print_error("Notifying GUI %d tx"%(n_ok))
                     if n_ok > 1:
-                        parent.notify(_("{} new transactions received: Total amount received in the new transactions {}{}")
-                                    .format(n_ok, parent.format_amount_and_units(total_amount), tokstring))
+                        parent.notify(_("{} new transactions: Total amount in the new transactions {}{}")
+                                    .format(n_ok, parent.format_amount_and_units(total_amount, is_diff=True), tokstring))
                     else:
-                        parent.notify(_("New transaction received: {}{}").format(parent.format_amount_and_units(total_amount), tokstring))
-=======
-                        if not is_relevant:
-                            continue
-                        total_amount += v
-                        n_ok += 1
-                if n_ok:
-                    self.print_error("Notifying GUI %d tx"%(n_ok))
-                    if n_ok > 1:
-                        parent.notify(_("{} new transactions: Total amount in the new transactions {}")
-                                      .format(n_ok, parent.format_amount_and_units(total_amount, is_diff=True)))
-                    else:
-                        parent.notify(_("New transaction: {}").format(parent.format_amount_and_units(total_amount, is_diff=True)))
->>>>>>> 92628d13
+                        parent.notify(_("New transaction: {}{}").format(parent.format_amount_and_units(total_amount, is_diff=True), tokstring))