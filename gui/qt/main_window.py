#!/usr/bin/env python3
#
# Electrum - lightweight Bitcoin client
# Copyright (C) 2012 thomasv@gitorious
#
# Permission is hereby granted, free of charge, to any person
# obtaining a copy of this software and associated documentation files
# (the "Software"), to deal in the Software without restriction,
# including without limitation the rights to use, copy, modify, merge,
# publish, distribute, sublicense, and/or sell copies of the Software,
# and to permit persons to whom the Software is furnished to do so,
# subject to the following conditions:
#
# The above copyright notice and this permission notice shall be
# included in all copies or substantial portions of the Software.
#
# THE SOFTWARE IS PROVIDED "AS IS", WITHOUT WARRANTY OF ANY KIND,
# EXPRESS OR IMPLIED, INCLUDING BUT NOT LIMITED TO THE WARRANTIES OF
# MERCHANTABILITY, FITNESS FOR A PARTICULAR PURPOSE AND
# NONINFRINGEMENT. IN NO EVENT SHALL THE AUTHORS OR COPYRIGHT HOLDERS
# BE LIABLE FOR ANY CLAIM, DAMAGES OR OTHER LIABILITY, WHETHER IN AN
# ACTION OF CONTRACT, TORT OR OTHERWISE, ARISING FROM, OUT OF OR IN
# CONNECTION WITH THE SOFTWARE OR THE USE OR OTHER DEALINGS IN THE
# SOFTWARE.

import re
import sys, time, threading
import os, json, traceback
import shutil
import webbrowser
import csv
from decimal import Decimal as PyDecimal  # Qt 5.12 also exports Decimal
import base64
from functools import partial

from PyQt5.QtGui import *
from PyQt5.QtCore import *
from PyQt5.QtWidgets import *

from electroncash import keystore, get_config
from electroncash.address import Address, ScriptOutput
from electroncash.bitcoin import COIN, TYPE_ADDRESS, TYPE_SCRIPT
from electroncash import networks
from electroncash.plugins import run_hook
from electroncash.i18n import _
from electroncash.util import (format_time, format_satoshis, PrintError,
                               format_satoshis_plain, format_satoshis_plain_nofloat,
                               NotEnoughFunds, NotEnoughFundsSlp, ExcessiveFee,
                               UserCancelled, InvalidPassword, bh2u, bfh,
                               format_fee_satoshis, Weak, print_error,
                               get_new_wallet_name)
import electroncash.web as web
from electroncash import Transaction
from electroncash import util, bitcoin, commands
from electroncash import paymentrequest
from electroncash.wallet import Multisig_Wallet, sweep_preparations
try:
    from electroncash.plot import plot_history
except:
    plot_history = None
import electroncash.web as web

from .amountedit import AmountEdit, BTCAmountEdit, MyLineEdit, BTCkBEdit, BTCSatsByteEdit
from .qrcodewidget import QRCodeWidget, QRDialog
from .qrtextedit import ShowQRTextEdit, ScanQRTextEdit
from .transaction_dialog import show_transaction
from .fee_slider import FeeSlider

from .util import *

import electroncash.slp as slp
from electroncash import slp_validator_0x01
from .amountedit import SLPAmountEdit
from electroncash.util import format_satoshis_nofloat
from .slp_create_token_genesis_dialog import SlpCreateTokenGenesisDialog
from .bfp_download_file_dialog import BfpDownloadFileDialog
from .bfp_upload_file_dialog import BitcoinFilesUploadDialog

class StatusBarButton(QPushButton):
    def __init__(self, icon, tooltip, func):
        QPushButton.__init__(self, icon, '')
        self.setToolTip(tooltip)
        self.setFlat(True)
        self.setMaximumWidth(25)
        self.clicked.connect(self.onPress)
        self.func = func
        self.setIconSize(QSize(25,25))

    def onPress(self, checked=False):
        '''Drops the unwanted PyQt5 "checked" argument'''
        self.func()

    def keyPressEvent(self, e):
        if e.key() == Qt.Key_Return:
            self.func()

from electroncash.paymentrequest import PR_PAID


class ElectrumWindow(QMainWindow, MessageBoxMixin, PrintError):

    # Note: self.clean_up_connections automatically detects signals named XXX_signal and disconnects them on window close.
    payment_request_ok_signal = pyqtSignal()
    payment_request_error_signal = pyqtSignal()
    new_fx_quotes_signal = pyqtSignal()
    new_fx_history_signal = pyqtSignal()
    network_signal = pyqtSignal(str, object)
    alias_received_signal = pyqtSignal()
    computing_privkeys_signal = pyqtSignal()
    show_privkeys_signal = pyqtSignal()
    cashaddr_toggled_signal = pyqtSignal()
    slp_validity_signal = pyqtSignal(object, object)
    history_updated_signal = pyqtSignal()
    labels_updated_signal = pyqtSignal() # note this signal occurs when an explicit update_labels() call happens. Interested GUIs should also listen for history_updated_signal as well which also indicates labels may have changed.
    on_timer_signal = pyqtSignal()  # functions wanting to be executed from timer_actions should connect to this signal, preferably via Qt.DirectConnection

    status_icon_dict = dict()  # app-globel cache of "status_*" -> QIcon instances (for update_status() speedup)

    def __init__(self, gui_object, wallet):
        QMainWindow.__init__(self)

        self.gui_object = gui_object
        self.wallet = wallet
        self.config = config = gui_object.config

        self.network = gui_object.daemon.network
        self.fx = gui_object.daemon.fx
        self.invoices = wallet.invoices
        self.contacts = wallet.contacts
        self.tray = gui_object.tray
        self.app = gui_object.app
        self.cleaned_up = False
        self.is_max = False
        self.payment_request = None
        self.checking_accounts = False
        self.qr_window = None
        self.not_enough_funds = False
        self.not_enough_funds_slp = False
        self.op_return_toolong = False
        self.internalpluginsdialog = None
        self.externalpluginsdialog = None
        self.require_fee_update = False
        self.tl_windows = []
        self.tx_external_keypairs = {}
        self.tx_update_mgr = TxUpdateMgr(self)  # manages network callbacks for 'new_transaction' and 'verified2', and collates GUI updates from said callbacks as a performance optimization

        self.create_status_bar()
        self.need_update = threading.Event()
        self.labels_need_update = threading.Event()

        self.decimal_point = config.get('decimal_point', 8)
        self.fee_unit = config.get('fee_unit', 0)
        self.num_zeros     = int(config.get('num_zeros',0))

        self.completions = QStringListModel()

        self.tabs = tabs = QTabWidget(self)



        self.send_tab = self.create_send_tab()
        self.receive_tab = self.create_receive_tab()
        self.addresses_tab = self.create_addresses_tab()
        self.utxo_tab = self.create_utxo_tab()
        self.console_tab = self.create_console_tab()
        self.contacts_tab = self.create_contacts_tab()
        self.slp_mgt_tab = self.create_slp_mgt_tab()
        self.converter_tab = self.create_converter_tab()
        self.slp_history_tab = self.create_slp_history_tab()
        tabs.addTab(self.create_history_tab(), QIcon(":icons/tab_history.png"), _('History'))
        tabs.addTab(self.send_tab, QIcon(":icons/tab_send.png"), _('Send'))
        tabs.addTab(self.receive_tab, QIcon(":icons/tab_receive.png"), _('Receive'))

        def add_optional_tab(tabs, tab, icon, description, name, default=False):
            tab.tab_icon = icon
            tab.tab_description = description
            tab.tab_pos = len(tabs)
            tab.tab_name = name
            if self.config.get('show_{}_tab'.format(name), default):
                tabs.addTab(tab, icon, description.replace("&", ""))

        add_optional_tab(tabs, self.addresses_tab, QIcon(":icons/tab_addresses.png"), _("&Addresses"), "addresses")
        add_optional_tab(tabs, self.utxo_tab, QIcon(":icons/tab_coins.png"), _("Co&ins"), "utxo")
        add_optional_tab(tabs, self.contacts_tab, QIcon(":icons/tab_contacts.png"), _("Con&tacts"), "contacts")
        add_optional_tab(tabs, self.slp_mgt_tab, QIcon(":icons/tab_slp_icon.png"), _("Tokens"), "tokens")
        add_optional_tab(tabs, self.converter_tab, QIcon(":icons/tab_converter.png"), _("Address Converter"), "converter", True)
        add_optional_tab(tabs, self.console_tab, QIcon(":icons/tab_console.png"), _("Con&sole"), "console")
        add_optional_tab(tabs, self.slp_history_tab, QIcon(":icons/tab_slp_icon.png"), _("SLP History"), "slp_history", True)


        tabs.setSizePolicy(QSizePolicy.Expanding, QSizePolicy.Expanding)
        self.setCentralWidget(tabs)

        if self.config.get("is_maximized"):
            self.showMaximized()

        self.setWindowIcon(QIcon(":icons/electron-cash.png"))
        self.init_menubar()

        wrtabs = Weak(tabs)
        QShortcut(QKeySequence("Ctrl+W"), self, self.close)
        QShortcut(QKeySequence("Ctrl+Q"), self, self.close)
        QShortcut(QKeySequence("Ctrl+R"), self, self.update_wallet)
        QShortcut(QKeySequence("Ctrl+PgUp"), self, lambda: wrtabs.setCurrentIndex((wrtabs.currentIndex() - 1)%wrtabs.count()))
        QShortcut(QKeySequence("Ctrl+PgDown"), self, lambda: wrtabs.setCurrentIndex((wrtabs.currentIndex() + 1)%wrtabs.count()))

        for i in range(wrtabs.count()):
            QShortcut(QKeySequence("Alt+" + str(i + 1)), self, lambda i=i: wrtabs.setCurrentIndex(i))

        self.cashaddr_toggled_signal.connect(self.update_cashaddr_icon)
        self.payment_request_ok_signal.connect(self.payment_request_ok)
        self.payment_request_error_signal.connect(self.payment_request_error)
        self.history_list.setFocus(True)
        self.slp_history_list.setFocus(True)

        # update fee slider in case we missed the callback
        self.fee_slider.update()
        self.load_wallet(wallet)

        if self.network:
            self.network_signal.connect(self.on_network_qt)
            interests = ['updated', 'new_transaction', 'status',
                         'banner', 'verified2', 'fee']
            # To avoid leaking references to "self" that prevent the
            # window from being GC-ed when closed, callbacks should be
            # methods of this class only, and specifically not be
            # partials, lambdas or methods of subobjects.  Hence...
            self.network.register_callback(self.on_network, interests)
            # set initial message
            self.console.showMessage(self.network.banner)
            self.network.register_callback(self.on_quotes, ['on_quotes'])
            self.network.register_callback(self.on_history, ['on_history'])
            self.new_fx_quotes_signal.connect(self.on_fx_quotes)
            self.new_fx_history_signal.connect(self.on_fx_history)

        gui_object.timer.timeout.connect(self.timer_actions)
        self.fetch_alias()

    def update_token_type_combo(self):
        self.token_type_combo.clear()
        self.token_type_combo.addItem(QIcon(':icons/tab_coins.png'), 'None', None)

        try:
            token_types = self.wallet.token_types
        except AttributeError:
            pass
        else:
            sorted_items = sorted(token_types.items(), key=lambda x:x[1]['name'])
            for token_id,i in sorted_items:
                self.token_type_combo.addItem(QIcon(':icons/tab_slp_icon.png'),i['name'], token_id)

    def on_history(self, event, *args):
        # NB: event should always be 'history'
        if not args or args[0] is self.wallet:
            self.new_fx_history_signal.emit()

    @rate_limited(3.0) # Rate limit to no more than once every 3 seconds
    def on_fx_history(self):
        if self.cleaned_up: return
        self.history_list.refresh_headers()
        self.history_list.update()
        self.address_list.update()
        self.history_updated_signal.emit() # inform things like address_dialog that there's a new history

    def on_quotes(self, b):
        self.new_fx_quotes_signal.emit()

    @rate_limited(3.0) # Rate limit to no more than once every 3 seconds
    def on_fx_quotes(self):
        if self.cleaned_up: return
        self.update_status()
        # Refresh edits with the new rate
        edit = self.fiat_send_e if self.fiat_send_e.is_last_edited else self.amount_e
        edit.textEdited.emit(edit.text())
        edit = self.fiat_receive_e if self.fiat_receive_e.is_last_edited else self.receive_amount_e
        edit.textEdited.emit(edit.text())
        # History tab needs updating if it used spot
        if self.fx.history_used_spot:
            self.history_list.update()
            self.history_updated_signal.emit() # inform things like address_dialog that there's a new history

    def toggle_tab(self, tab, forceStatus = 0):

        # forceStatus = 0 , do nothing
        # forceStatus = 1 , force Show
        # forceStatus = 2 , force hide
        if forceStatus==1:
            show=True
        elif forceStatus==2:
            show=False
        else:
            show = not self.config.get('show_{}_tab'.format(tab.tab_name), False)
        self.config.set_key('show_{}_tab'.format(tab.tab_name), show)
        item_text = (_("Hide") if show else _("Show")) + " " + tab.tab_description
        tab.menu_action.setText(item_text)
        if show:
            # Find out where to place the tab
            index = len(self.tabs)
            for i in range(len(self.tabs)):
                try:
                    if tab.tab_pos < self.tabs.widget(i).tab_pos:
                        index = i
                        break
                except AttributeError:
                    pass
            self.tabs.insertTab(index, tab, tab.tab_icon, tab.tab_description.replace("&", ""))
        else:
            i = self.tabs.indexOf(tab)
            self.tabs.removeTab(i)

    def push_top_level_window(self, window):
        '''Used for e.g. tx dialog box to ensure new dialogs are appropriately
        parented.  This used to be done by explicitly providing the parent
        window, but that isn't something hardware wallet prompts know.'''
        self.tl_windows.append(window)

    def pop_top_level_window(self, window):
        self.tl_windows.remove(window)

    def top_level_window(self):
        '''Do the right thing in the presence of tx dialog windows'''
        override = self.tl_windows[-1] if self.tl_windows else None
        return self.top_level_window_recurse(override)

    def diagnostic_name(self):
        return "%s/%s" % (PrintError.diagnostic_name(self), self.wallet.basename())

    def is_hidden(self):
        return self.isMinimized() or self.isHidden()

    def show_or_hide(self):
        if self.is_hidden():
            self.bring_to_top()
        else:
            self.hide()

    def bring_to_top(self):
        self.show()
        self.raise_()

    def on_error(self, exc_info):
        if not isinstance(exc_info[1], UserCancelled):
            try:
                traceback.print_exception(*exc_info)
            except OSError:
                # Issue #662, user got IO error.
                # We want them to still get the error displayed to them.
                pass
            self.show_error(str(exc_info[1]))

    def on_network(self, event, *args):
        if event == 'updated':
            if not args or args[0] is self.wallet:
                # NB there are two types 'updated' callbacks as of version 3.3.6
                # 1. wallet-specific (from synchronizer) : args = (wallet,)
                # 2. global (from network) : args = ()
                # For (1) above we filter out events not for our wallet
                # For (2) above we always accept.
                self.need_update.set()
        elif event == 'new_transaction':
            self.tx_update_mgr.notif_add(args)  # added only if this wallet's tx
        elif event == 'verified2':
            self.tx_update_mgr.verif_add(args)  # added only if this wallet's tx
        elif event in ['status', 'banner', 'fee']:
            # Handle in GUI thread
            self.network_signal.emit(event, args)
        else:
            self.print_error("unexpected network message:", event, args)

    def on_network_qt(self, event, args=None):
        if self.cleaned_up: return
        # Handle a network message in the GUI thread
        if event == 'status':
            self.update_status()
        elif event == 'banner':
            self.console.showMessage(args[0])
        elif event == 'fee':
            pass
        else:
            self.print_error("unexpected network_qt signal:", event, args)

    def fetch_alias(self):
        self.alias_info = None
        alias = self.config.get('alias')
        if alias:
            alias = str(alias)
            def f():
                self.alias_info = self.contacts.resolve_openalias(alias)
                self.alias_received_signal.emit()
            t = threading.Thread(target=f)
            t.setDaemon(True)
            t.start()

    def _close_wallet(self):
        if self.wallet:
            self.print_error('close_wallet', self.wallet.storage.path)
            self.wallet.thread = None

        run_hook('close_wallet', self.wallet)

    def load_wallet(self, wallet):
        wallet.thread = TaskThread(self, self.on_error)
        self.wallet.ui_emit_validity_updated = self.slp_validity_signal.emit
        self.update_recently_visited(wallet.storage.path)
        # address used to create a dummy transaction and estimate transaction fee
        self.history_list.update()
        self.address_list.update()
        self.utxo_list.update()
        self.need_update.set()
        # update menus
        self.seed_menu.setEnabled(self.wallet.has_seed())
        self.update_lock_icon()
        self.update_buttons_on_seed()
        self.update_console()
        self.clear_receive_tab()
        self.request_list.update()

        # Set up SLP proxy here -- needs to be done before wallet.enable_slp is called.
        slp_validator_0x01.setup_config(self.config)

        if self.config.get('enable_slp'):
            self.wallet.enable_slp()
            self.slp_history_list.update()
            self.token_list.update()
        else:
            self.wallet.disable_slp()
        self.update_token_type_combo()

        self.tabs.show()
        self.init_geometry()
        if self.config.get('hide_gui') and self.tray.isVisible():
            self.hide()
        else:
            self.show()
            if self._is_invalid_testnet_wallet():
                self.gui_object.daemon.stop_wallet(self.wallet.storage.path)
                self._rebuild_history_action.setEnabled(False)
                self._warn_if_invalid_testnet_wallet()
        self.watching_only_changed()
        self.history_updated_signal.emit() # inform things like address_dialog that there's a new history
        """ If using SLP for the first time, turn it on by default. """
        slp_in_config = self.config.get('enable_slp')
        if slp_in_config is None or slp_in_config == True:
            self.config.set_key('enable_opreturn', False)
            self.message_opreturn_e.setHidden(True)
            self.opreturn_rawhex_cb.setHidden(True)
            self.opreturn_label.setHidden(True)
            self.config.set_key('enable_slp', True)
            self.config.set_key('show_slp_history_tab',True)
            self.config.set_key('show_tokens_tab',True)
            self.toggle_cashaddr(2, True)
            self.update_receive_address_widget()
            self.toggle_tab(self.slp_mgt_tab, 1)
            self.toggle_tab(self.slp_history_tab, 1)
            Address.show_cashaddr(2)
        else:
            self.toggle_cashaddr(1, True)
            self.slp_amount_e.setAmount(0)
            self.slp_amount_e.setText("")
            self.token_type_combo.setCurrentIndex(0)
            self.toggle_tab(self.slp_mgt_tab, 2)
            self.toggle_tab(self.slp_history_tab, 2)
            Address.show_cashaddr(1)
        self.address_list.update()
        self.utxo_list.update()
        self.slp_mgt_tab.update()
        self.slp_history_tab.update()
        self.update_cashaddr_icon()
        self._warn_slp_prefers_slp_wallets_if_not_slp_wallet()
        run_hook('load_wallet', wallet, self)

    def init_geometry(self):
        winpos = self.wallet.storage.get("winpos-qt")
        try:
            screen = self.app.desktop().screenGeometry()
            assert screen.contains(QRect(*winpos))
            self.setGeometry(*winpos)
        except:
            self.print_error("using default geometry")
            self.setGeometry(100, 100, 840, 400)

    def watching_only_changed(self):
        title = '%s %s  -  %s' % (networks.net.TITLE,
                                  self.wallet.electrum_version,
                                  self.wallet.basename())
        extra = [self.wallet.storage.get('wallet_type', '?')]
        if self.wallet.is_watching_only():
            self.warn_if_watching_only()
            extra.append(_('watching only'))
        title += '  [%s]'% ', '.join(extra)
        self.setWindowTitle(title)
        self.password_menu.setEnabled(self.wallet.can_change_password())
        self.import_privkey_menu.setVisible(self.wallet.can_import_privkey())
        self.import_address_menu.setVisible(self.wallet.can_import_address())
        self.export_menu.setEnabled(self.wallet.can_export())

    def warn_if_watching_only(self):
        if self.wallet.is_watching_only():
            msg = ' '.join([
                _("This wallet is watching-only."),
                _("This means you will not be able to spend Bitcoin Cash with it."),
                _("Make sure you own the seed phrase or the private keys, before you request Bitcoin Cash to be sent to this wallet.")
            ])
            self.show_warning(msg, title=_('Information'))

    def _is_invalid_testnet_wallet(self):
        if not networks.net.TESTNET:
            return False
        is_old_bad = False
        xkey = ((hasattr(self.wallet, 'get_master_public_key') and self.wallet.get_master_public_key())
                or None)
        if xkey:
            from electroncash.bitcoin import deserialize_xpub, InvalidXKeyFormat
            try:
                xp = deserialize_xpub(xkey)
            except InvalidXKeyFormat:
                is_old_bad = True
        return is_old_bad

    def _warn_if_invalid_testnet_wallet(self):
        ''' This was added after the upgrade from the bad xpub testnet wallets
        to the good tpub testnet wallet format in version 3.3.6. See #1164.
        We warn users if they are using the bad wallet format and instruct
        them on how to upgrade their wallets.'''
        is_old_bad = self._is_invalid_testnet_wallet()
        if is_old_bad:
            msg = ' '.join([
                _("This testnet wallet has an invalid master key format."),
                _("(Old versions of Electron Cash before 3.3.6 produced invalid testnet wallets)."),
                '<br><br>',
                _("In order to use this wallet without errors with this version of EC, please <b>re-generate this wallet from seed</b>."),
                "<br><br><em><i>~SPV stopped~</i></em>"
            ])
            self.show_critical(msg, title=_('Invalid Master Key'), rich_text=True)
        return is_old_bad

    def _warn_slp_prefers_slp_wallets_if_not_slp_wallet(self):
        if self.wallet.storage.get('wallet_type', '') != 'bip39-slp':
            msg = '\n\n'.join([
                _("WARNING: This wallet is compatible with other wallets that may not be aware of SLP tokens.") + " "
                + _("If you use this wallet's seed phrase with another Bitcoin Cash wallet that is not aware of SLP, you may burn your SLP tokens."),
                _("Since version 3.4.3 all newly created Electron Cash SLP wallet files use the HD path m/44'/245' to reduce the risk of burning SLP tokens."),
                _('''If you're wondering "what do I have to do?":'''),
                _("The answer is nothing. You can continue to use this old wallet type.") + " "
                + _("However, we do recommend that if practical, you create a new wallet using the latest version of this software for all future use.")
            ])
            self.show_warning(msg, title=_("Non-SLP Wallet"))

    def open_wallet(self):
        try:
            wallet_folder = self.get_wallet_folder()
        except FileNotFoundError as e:
            self.show_error(str(e))
            return
        if not os.path.exists(wallet_folder):
            wallet_folder = None
        filename, __ = QFileDialog.getOpenFileName(self, "Select your wallet file", wallet_folder)
        if not filename:
            return
        self.gui_object.new_window(filename)


    def backup_wallet(self):
        path = self.wallet.storage.path
        wallet_folder = os.path.dirname(path)
        filename, __ = QFileDialog.getSaveFileName(self, _('Enter a filename for the copy of your wallet'), wallet_folder)
        if not filename:
            return

        new_path = os.path.join(wallet_folder, filename)
        if new_path != path:
            try:
                # Copy file contents
                shutil.copyfile(path, new_path)

                # Copy file attributes if possible
                # (not supported on targets like Flatpak documents)
                try:
                    shutil.copystat(path, new_path)
                except (IOError, os.error):
                    pass

                self.show_message(_("A copy of your wallet file was created in")+" '%s'" % str(new_path), title=_("Wallet backup created"))
            except (IOError, os.error) as reason:
                self.show_critical(_("Electron Cash was unable to copy your wallet file to the specified location.") + "\n" + str(reason), title=_("Unable to create backup"))

    def update_recently_visited(self, filename):
        recent = self.config.get('recently_open', [])
        try:
            sorted(recent)
        except:
            recent = []
        if filename in recent:
            recent.remove(filename)
        recent.insert(0, filename)
        recent2 = []
        for k in recent:
            if os.path.exists(k):
                recent2.append(k)
        recent = recent2[:5]
        self.config.set_key('recently_open', recent)
        self.recently_visited_menu.clear()
        gui_object = self.gui_object
        for i, k in enumerate(sorted(recent)):
            b = os.path.basename(k)
            def loader(k):
                return lambda: gui_object.new_window(k)
            self.recently_visited_menu.addAction(b, loader(k)).setShortcut(QKeySequence("Ctrl+%d"%(i+1)))
        self.recently_visited_menu.setEnabled(len(recent))

    def get_wallet_folder(self):
        return os.path.dirname(os.path.abspath(self.config.get_wallet_path()))

    def new_wallet(self):
        try:
            wallet_folder = self.get_wallet_folder()
        except FileNotFoundError as e:
            self.show_error(str(e))
            return
        filename = get_new_wallet_name(wallet_folder)
        full_path = os.path.join(wallet_folder, filename)
        self.gui_object.start_new_window(full_path, None)

    def init_menubar(self):
        menubar = QMenuBar()
        menubar.setObjectName(self.diagnostic_name() + ".QMenuBar")
        destroyed_print_error(menubar)

        file_menu = menubar.addMenu(_("&File"))
        self.recently_visited_menu = file_menu.addMenu(_("&Recently open"))
        file_menu.addAction(_("&Open"), self.open_wallet).setShortcut(QKeySequence.Open)
        file_menu.addAction(_("&New/Restore"), self.new_wallet).setShortcut(QKeySequence.New)
        file_menu.addAction(_("&Save Copy"), self.backup_wallet).setShortcut(QKeySequence.SaveAs)
        file_menu.addAction(_("Delete"), self.remove_wallet)
        file_menu.addSeparator()
        file_menu.addAction(_("&Quit"), self.close)

        wallet_menu = menubar.addMenu(_("&Wallet"))
        wallet_menu.addAction(_("&Information"), self.show_master_public_keys)
        wallet_menu.addSeparator()
        self.password_menu = wallet_menu.addAction(_("&Password"), self.change_password_dialog)
        self.seed_menu = wallet_menu.addAction(_("&Seed"), self.show_seed_dialog)
        self.private_keys_menu = wallet_menu.addMenu(_("&Private keys"))
        pk_sweep_action = self.private_keys_menu.addAction(_("&Sweep"), self.sweep_key_dialog)
        pk_sweep_action.setEnabled(False)  # alwqays disable for SLP for now.
        self.import_privkey_menu = self.private_keys_menu.addAction(_("&Import"), self.do_import_privkey)
        self.export_menu = self.private_keys_menu.addAction(_("&Export"), self.export_privkeys_dialog)
        self.import_address_menu = wallet_menu.addAction(_("Import addresses"), self.import_addresses)
        wallet_menu.addSeparator()
        self._rebuild_history_action = wallet_menu.addAction(_("&Rebuild history"), self.rebuild_history)
        wallet_menu.addSeparator()

        labels_menu = wallet_menu.addMenu(_("&Labels"))
        labels_menu.addAction(_("&Import"), self.do_import_labels)
        labels_menu.addAction(_("&Export"), self.do_export_labels)
        contacts_menu = wallet_menu.addMenu(_("Contacts"))
        contacts_menu.addAction(_("&New"), self.new_contact_dialog)
        contacts_menu.addAction(_("Import"), lambda: self.contact_list.import_contacts())
        contacts_menu.addAction(_("Export"), lambda: self.contact_list.export_contacts())
        invoices_menu = wallet_menu.addMenu(_("Invoices"))
        invoices_menu.addAction(_("Import"), lambda: self.invoice_list.import_invoices())
        hist_menu = wallet_menu.addMenu(_("&History"))
        hist_menu.addAction(_("Plot"), self.plot_history_dialog).setEnabled(plot_history is not None)
        hist_menu.addAction(_("Export"), self.export_history_dialog)

        wallet_menu.addSeparator()
        wallet_menu.addAction(_("Find"), self.toggle_search).setShortcut(QKeySequence("Ctrl+F"))

        def add_toggle_action(view_menu, tab):
            is_shown = self.tabs.indexOf(tab) > -1
            item_name = (_("Hide") if is_shown else _("Show")) + " " + tab.tab_description
            tab.menu_action = view_menu.addAction(item_name, lambda: self.toggle_tab(tab))

        view_menu = menubar.addMenu(_("&View"))
        add_toggle_action(view_menu, self.addresses_tab)
        add_toggle_action(view_menu, self.utxo_tab)
        add_toggle_action(view_menu, self.contacts_tab)
        add_toggle_action(view_menu, self.converter_tab)
        add_toggle_action(view_menu, self.slp_history_tab)
        add_toggle_action(view_menu, self.console_tab)
        add_toggle_action(view_menu, self.slp_mgt_tab)

        tools_menu = menubar.addMenu(_("&Tools"))

        # Settings / Preferences are all reserved keywords in OSX using this as work around
        tools_menu.addAction(_("Electron Cash preferences") if sys.platform == 'darwin' else _("Preferences"), self.settings_dialog)
        gui_object = self.gui_object
        weakSelf = Weak(self)
        tools_menu.addAction(_("&Network"), lambda: gui_object.show_network_dialog(weakSelf))
        tools_menu.addAction(_("Optional &Features"), self.internal_plugins_dialog)
        tools_menu.addAction(_("Installed &Plugins"), self.external_plugins_dialog)
        tools_menu.addSeparator()
        tools_menu.addAction(_("&Sign/verify message"), self.sign_verify_message)
        tools_menu.addAction(_("&Encrypt/decrypt message"), self.encrypt_message)
        tools_menu.addSeparator()
        tools_menu.addAction(_("Upload a file using BFP"), lambda: BitcoinFilesUploadDialog(self, None, True, "Upload a File Using BFP"))
        tools_menu.addAction(_("Download a file using BFP"), lambda: BfpDownloadFileDialog(self,))
        tools_menu.addSeparator()

        paytomany_menu = tools_menu.addAction(_("&Pay to many"), self.paytomany)

        raw_transaction_menu = tools_menu.addMenu(_("&Load transaction"))
        raw_transaction_menu.addAction(_("&From file"), self.do_process_from_file)
        raw_transaction_menu.addAction(_("&From text"), self.do_process_from_text)
        raw_transaction_menu.addAction(_("&From the blockchain"), self.do_process_from_txid)
        raw_transaction_menu.addAction(_("&From QR code"), self.read_tx_from_qrcode)
        self.raw_transaction_menu = raw_transaction_menu
        run_hook('init_menubar_tools', self, tools_menu)

        help_menu = menubar.addMenu(_("&Help"))
        help_menu.addAction(_("&About"), self.show_about)
        help_menu.addAction(_("&Check for updates..."), lambda: self.gui_object.show_update_checker(self))
        help_menu.addAction(_("&Official website"), lambda: webbrowser.open("https://electroncash.org"))
        help_menu.addSeparator()
        help_menu.addAction(_("Documentation"), lambda: webbrowser.open("http://electroncash.readthedocs.io/")).setShortcut(QKeySequence.HelpContents)
        help_menu.addAction(_("&Report Bug"), self.show_report_bug)
        help_menu.addSeparator()
        help_menu.addAction(_("&Donate to server"), self.donate_to_server)

        self.setMenuBar(menubar)

    def donate_to_server(self):
        d = self.network.get_donation_address()
        if d:
            host = self.network.get_parameters()[0]
            self.pay_to_URI('{}:{}?message=donation for {}'
                            .format(networks.net.CASHADDR_PREFIX, d, host))
        else:
            self.show_error(_('No donation address for this server'))

    def show_about(self):
        QMessageBox.about(self, "Electron Cash",
            _("Version")+" %s" % (self.wallet.electrum_version) + "\n\n" +
                _("Electron Cash's focus is speed, with low resource usage and simplifying Bitcoin Cash. You do not need to perform regular backups, because your wallet can be recovered from a secret phrase that you can memorize or write on paper. Startup times are instant because it operates in conjunction with high-performance servers that handle the most complicated parts of the Bitcoin Cash system."  + "\n\n" +
                _("Uses icons from the Icons8 icon pack (icons8.com).")))

    def show_report_bug(self):
        msg = ' '.join([
            _("Please report any bugs as issues on github:<br/>"),
            "<a href=https://github.com/simpleledger/Electron-Cash-SLP/issues>https://github.com/simpleledger/Electron-Cash-SLP/issues</a><br/><br/>",
            _("Before reporting a bug, upgrade to the most recent version of Electron Cash (latest release or git HEAD), and include the version number in your report."),
            _("Try to explain not only what the bug is, but how it occurs.")
         ])
        self.show_message(msg, title="Electron Cash - " + _("Reporting Bugs"), rich_text = True)

    def notify(self, message):
        if self.tray:
            try:
                # this requires Qt 5.9
                self.tray.showMessage("Electron Cash", message, QIcon(":icons/electron_dark_icon.png"), 20000)
            except TypeError:
                self.tray.showMessage("Electron Cash", message, QSystemTrayIcon.Information, 20000)



    # custom wrappers for getOpenFileName and getSaveFileName, that remember the path selected by the user
    def getOpenFileName(self, title, filter = ""):
        return __class__.static_getOpenFileName(title=title, filter=filter, config=self.config, parent=self)

    def getSaveFileName(self, title, filename, filter = ""):
        return __class__.static_getSaveFileName(title=title, filename=filename, filter=filter, config=self.config, parent=self)

    @staticmethod
    def static_getOpenFileName(*, title, parent=None, config=None, filter=""):
        if not config:
            config = get_config()
        userdir = os.path.expanduser('~')
        directory = config.get('io_dir', userdir) if config else userdir
        fileName, __ = QFileDialog.getOpenFileName(parent, title, directory, filter)
        if fileName and directory != os.path.dirname(fileName) and config:
            config.set_key('io_dir', os.path.dirname(fileName), True)
        return fileName

    @staticmethod
    def static_getSaveFileName(*, title, filename, parent=None, config=None, filter=""):
        if not config:
            config = get_config()
        userdir = os.path.expanduser('~')
        directory = config.get('io_dir', userdir) if config else userdir
        path = os.path.join( directory, filename )
        fileName, __ = QFileDialog.getSaveFileName(parent, title, path, filter)
        if fileName and directory != os.path.dirname(fileName) and config:
            config.set_key('io_dir', os.path.dirname(fileName), True)
        return fileName

    def timer_actions(self):

        # Note this runs in the GUI thread

        if self.need_update.is_set():
            self._update_wallet() # will clear flag when it runs. (also clears labels_need_update as well)

        if self.labels_need_update.is_set():
            self._update_labels() # will clear flag when it runs.

        # resolve aliases
        # FIXME this is a blocking network call that has a timeout of 5 sec
        self.payto_e.resolve()
        # update fee
        if self.require_fee_update:
            self.do_update_fee()
            self.require_fee_update = False

        # hook for other classes to be called here. For example the tx_update_mgr is called here (see TxUpdateMgr.do_check).
        self.on_timer_signal.emit()

    def format_amount(self, x, is_diff=False, whitespaces=False):
        return format_satoshis(x, self.num_zeros, self.decimal_point, is_diff=is_diff, whitespaces=whitespaces)

    def format_amount_and_units(self, amount):
        text = self.format_amount(amount) + ' '+ self.base_unit()
        x = self.fx.format_amount_and_units(amount)
        if text and x:
            text += ' (%s)'%x
        return text

    def format_fee_rate(self, fee_rate):
        return format_fee_satoshis(fee_rate/1000, self.num_zeros) + ' sat/byte'

    def get_decimal_point(self):
        return self.decimal_point

    def base_unit(self):
        assert self.decimal_point in [2, 5, 8]
        if self.decimal_point == 2:
            return 'cash'
        if self.decimal_point == 5:
            return 'mBCH'
        if self.decimal_point == 8:
            return 'BCH'
        raise Exception('Unknown base unit')

    def connect_fields(self, window, btc_e, fiat_e, fee_e):

        def edit_changed(edit):
            if edit.follows:
                return
            edit.setStyleSheet(ColorScheme.DEFAULT.as_stylesheet())
            fiat_e.is_last_edited = (edit == fiat_e)
            amount = edit.get_amount()
            rate = self.fx.exchange_rate() if self.fx else None
            if rate is None or amount is None:
                if edit is fiat_e:
                    btc_e.setText("")
                    if fee_e:
                        fee_e.setText("")
                else:
                    fiat_e.setText("")
            else:
                if edit is fiat_e:
                    btc_e.follows = True
                    btc_e.setAmount(int(amount / PyDecimal(rate) * COIN))
                    btc_e.setStyleSheet(ColorScheme.BLUE.as_stylesheet())
                    btc_e.follows = False
                    if fee_e:
                        window.update_fee()
                else:
                    fiat_e.follows = True
                    fiat_e.setText(self.fx.ccy_amount_str(
                        amount * PyDecimal(rate) / COIN, False))
                    fiat_e.setStyleSheet(ColorScheme.BLUE.as_stylesheet())
                    fiat_e.follows = False

        btc_e.follows = False
        fiat_e.follows = False
        fiat_e.textChanged.connect(partial(edit_changed, fiat_e))
        btc_e.textChanged.connect(partial(edit_changed, btc_e))
        fiat_e.is_last_edited = False

    def update_status(self):
        if not self.wallet:
            return

        icon_dict = ElectrumWindow.status_icon_dict
        if not icon_dict:
            # cache the icons to save on CPU overhead per update_status call
            icon_dict.update({
                "status_disconnected" : QIcon(":icons/status_disconnected.png"),
                "status_waiting" : QIcon(":icons/status_waiting.png"),
                "status_lagging" : QIcon(":icons/status_lagging.png"),
                "status_lagging_fork" : QIcon(":icons/status_lagging_fork.png"),
                "status_connected" : QIcon(":icons/status_connected.png"),
                "status_connected_fork" : QIcon(":icons/status_connected_fork.png"),
                "status_connected_proxy" : QIcon(":icons/status_connected_proxy.png"),
                "status_connected_proxy_fork" : QIcon(":icons/status_connected_proxy_fork.png"),
            })

        if self.network is None or not self.network.is_running():
            text = _("Offline")
            icon = icon_dict["status_disconnected"]

        elif self.network.is_connected():
            server_height = self.network.get_server_height()
            server_lag = self.network.get_local_height() - server_height
            num_chains = len(self.network.get_blockchains())
            # Server height can be 0 after switching to a new server
            # until we get a headers subscription request response.
            # Display the synchronizing message in that case.
            if not self.wallet.up_to_date or server_height == 0:
                text = _("Synchronizing...")
                icon = icon_dict["status_waiting"]
            elif server_lag > 1:
                text = _("Server is lagging ({} blocks)").format(server_lag)
                icon = icon_dict["status_lagging"] if num_chains <= 1 else icon_dict["status_lagging_fork"]
            else:
                text = ""
                token_id = self.wallet.send_slpTokenId
                try:
                    d = self.wallet.token_types[token_id]
                except (AttributeError, KeyError):
                    pass
                else:
                    bal = format_satoshis_nofloat(self.wallet.get_slp_token_balance(token_id)[0],
                                                  decimal_point=d['decimals'],)
                    text += "%s Token Balance: %s; "%(d['name'], bal)
                c, u, x = self.wallet.get_balance()
                text +=  _("BCH Balance" ) + ": %s "%(self.format_amount_and_units(c))
                if u:
                    text +=  " [%s unconfirmed]"%(self.format_amount(u, True).strip())
                if x:
                    text +=  " [%s unmatured]"%(self.format_amount(x, True).strip())

                # append fiat balance and price
                if self.fx.is_enabled():
                    text += self.fx.get_fiat_status_text(c + u + x,
                        self.base_unit(), self.get_decimal_point()) or ''
                n_unverif = self.wallet.get_unverified_tx_pending_count()
                if n_unverif >= 10:
                    # if there are lots left to verify, display this informative text
                    text += " " + ( _("[%d unverified TXs]") % n_unverif )
                if not self.network.proxy:
                    icon = icon_dict["status_connected"] if num_chains <= 1 else icon_dict["status_connected_fork"]
                else:
                    icon = icon_dict["status_connected_proxy"] if num_chains <= 1 else icon_dict["status_connected_proxy_fork"]
        else:
            text = _("Not connected")
            icon = icon_dict["status_disconnected"]

        self.tray.setToolTip("%s (%s)" % (text, self.wallet.basename()))
        self.balance_label.setText(text)
        addr_format = self.config.get('addr_format', 1)
        self.setAddrFormatText(addr_format)
        self.status_button.setIcon( icon )

    def update_wallet(self):
        self.need_update.set() # will enqueue an _update_wallet() call in at most 0.5 seconds from now.

    def _update_wallet(self):
        ''' Called by self.timer_actions every 0.5 secs if need_update flag is set.
            Note that the flag is actually cleared by update_tabs.'''
        self.update_status()
        if self.wallet.up_to_date or not self.network or not self.network.is_connected():
            self.update_tabs()

    @rate_limited(1.0, classlevel=True, ts_after=True) # Limit tab updates to no more than 1 per second, app-wide. Multiple calls across instances will be collated into 1 deferred series of calls (1 call per extant instance)
    def update_tabs(self):
        if self.cleaned_up: return
        self.history_list.update()
        self.request_list.update()
        self.address_list.update()
        self.utxo_list.update()
        self.contact_list.update()
        self.invoice_list.update()
        self.update_completions()
        if self.config.get('enable_slp'):
            self.slp_history_list.update()
            self.token_list.update()
        self.history_updated_signal.emit() # inform things like address_dialog that there's a new history, also clears self.tx_update_mgr.verif_q
        self.need_update.clear() # clear flag
        if self.labels_need_update.is_set():
            # if flag was set, might as well declare the labels updated since they necessarily were due to a full update.
            self.labels_updated_signal.emit() # just in case client code was waiting for this signal to proceed.
            self.labels_need_update.clear() # clear flag

    def update_labels(self):
        self.labels_need_update.set() # will enqueue an _update_labels() call in at most 0.5 seconds from now

    @rate_limited(1.0)
    def _update_labels(self):
        ''' Called by self.timer_actions every 0.5 secs if labels_need_update flag is set. '''
        if self.cleaned_up: return
        self.history_list.update_labels()
        self.address_list.update_labels()
        self.utxo_list.update_labels()
        self.update_completions()
        self.labels_updated_signal.emit()
        self.labels_need_update.clear() # clear flag

    def create_history_tab(self):
        from .history_list import HistoryList
        self.history_list = l = HistoryList(self)
        l.searchable_list = l
        return l

    def create_slp_history_tab(self):
        from .slp_history_list import HistoryList
        self.slp_history_list = l = HistoryList(self)
        return self.create_list_tab(l)

    def show_address(self, addr):
        from . import address_dialog
        d = address_dialog.AddressDialog(self, addr)
        d.exec_()

    def show_transaction(self, tx, tx_desc = None):
        '''tx_desc is set only for txs created in the Send tab'''
        show_transaction(tx, self, tx_desc)

    def create_receive_tab(self):
        # A 4-column grid layout.  All the stretch is in the last column.
        # The exchange rate plugin adds a fiat widget in column 2
        self.receive_grid = grid = QGridLayout()
        grid.setSpacing(8)
        grid.setColumnStretch(3, 1)

        self.receive_address = None
        self.receive_address_e = ButtonsLineEdit()
        self.receive_address_e.addCopyButton(self.app)
        self.receive_address_e.setReadOnly(True)
        msg = _('Bitcoin Cash address where the payment should be received. Note that each payment request uses a different Bitcoin Cash address.')
        self.receive_address_label = HelpLabel(_('Receiving address'), msg)
        self.receive_address_e.textChanged.connect(self.update_receive_qr)
        self.cashaddr_toggled_signal.connect(self.update_receive_address_widget)
        grid.addWidget(self.receive_address_label, 0, 0)
        grid.addWidget(self.receive_address_e, 0, 1, 1, -1)

        self.receive_message_e = QLineEdit()
        grid.addWidget(QLabel(_('Description')), 1, 0)
        grid.addWidget(self.receive_message_e, 1, 1, 1, -1)
        self.receive_message_e.textChanged.connect(self.update_receive_qr)

        self.receive_amount_e = BTCAmountEdit(self.get_decimal_point)
        grid.addWidget(QLabel(_('Requested amount')), 2, 0)
        grid.addWidget(self.receive_amount_e, 2, 1)
        self.receive_amount_e.textChanged.connect(self.update_receive_qr)

        self.fiat_receive_e = AmountEdit(self.fx.get_currency if self.fx else '')
        if not self.fx or not self.fx.is_enabled():
            self.fiat_receive_e.setVisible(False)
        grid.addWidget(self.fiat_receive_e, 2, 2, Qt.AlignLeft)
        self.connect_fields(self, self.receive_amount_e, self.fiat_receive_e, None)

        self.expires_combo = QComboBox()
        self.expires_combo.addItems([i[0] for i in expiration_values])
        self.expires_combo.setCurrentIndex(3)
        self.expires_combo.setFixedWidth(self.receive_amount_e.width())
        msg = ' '.join([
            _('Expiration date of your request.'),
            _('This information is seen by the recipient if you send them a signed payment request.'),
            _('Expired requests have to be deleted manually from your list, in order to free the corresponding Bitcoin Cash addresses.'),
            _('The Bitcoin Cash address never expires and will always be part of this Electron Cash wallet.'),
        ])
        grid.addWidget(HelpLabel(_('Request expires'), msg), 3, 0)
        grid.addWidget(self.expires_combo, 3, 1)
        self.expires_label = QLineEdit('')
        self.expires_label.setReadOnly(1)
        self.expires_label.hide()
        grid.addWidget(self.expires_label, 3, 1)

        self.save_request_button = QPushButton(_('Save'))
        self.save_request_button.clicked.connect(self.save_payment_request)

        self.new_request_button = QPushButton(_('New'))
        self.new_request_button.clicked.connect(self.new_payment_request)

        weakSelf = Weak.ref(self)
        class MyQRCodeWidget(QRCodeWidget):
            def mouseReleaseEvent(self, e):
                ''' to make the QRWidget clickable '''
                weakSelf() and weakSelf().show_qr_window()

        self.receive_qr = MyQRCodeWidget(fixedSize=200)
        self.receive_qr.setCursor(QCursor(Qt.PointingHandCursor))

        self.receive_buttons = buttons = QHBoxLayout()
        buttons.addStretch(1)
        buttons.addWidget(self.save_request_button)
        buttons.addWidget(self.new_request_button)
        grid.addLayout(buttons, 4, 1, 1, 2)

        self.receive_requests_label = QLabel(_('Requests'))

        from .request_list import RequestList
        self.request_list = RequestList(self)
        self.request_list.chkVisible()

        # layout
        vbox_g = QVBoxLayout()
        vbox_g.addLayout(grid)
        vbox_g.addStretch()

        hbox = QHBoxLayout()
        hbox.addLayout(vbox_g)
        hbox.addWidget(self.receive_qr)

        w = QWidget()
        w.searchable_list = self.request_list
        vbox = QVBoxLayout(w)
        vbox.addLayout(hbox)
        vbox.addStretch(1)
        vbox.addWidget(self.receive_requests_label)
        vbox.addWidget(self.request_list)
        vbox.setStretchFactor(self.request_list, 1000)

        return w


    def delete_payment_request(self, addr):
        self.wallet.remove_payment_request(addr, self.config)
        self.request_list.update()
        self.clear_receive_tab()

    def get_request_URI(self, addr):
        req = self.wallet.receive_requests[addr]
        message = self.wallet.labels.get(addr.to_storage_string(), '')
        amount = req['amount']
        URI = web.create_URI(addr, amount, message)
        if req.get('time'):
            URI += "&time=%d"%req.get('time')
        if req.get('exp'):
            URI += "&exp=%d"%req.get('exp')
        if req.get('name') and req.get('sig'):
            sig = bfh(req.get('sig'))
            sig = bitcoin.base_encode(sig, base=58)
            URI += "&name=" + req['name'] + "&sig="+sig
        return str(URI)


    def sign_payment_request(self, addr):
        alias = self.config.get('alias')
        alias_privkey = None
        if alias and self.alias_info:
            alias_addr, alias_name, validated = self.alias_info
            if alias_addr:
                if self.wallet.is_mine(alias_addr):
                    msg = _('This payment request will be signed.') + '\n' + _('Please enter your password')
                    password = self.password_dialog(msg)
                    if password:
                        try:
                            self.wallet.sign_payment_request(addr, alias, alias_addr, password)
                        except Exception as e:
                            self.show_error(str(e))
                            return
                    else:
                        return
                else:
                    return

    def save_payment_request(self):
        if not self.receive_address:
            self.show_error(_('No receiving address'))
        amount = self.receive_amount_e.get_amount()
        message = self.receive_message_e.text()
        if not message and not amount:
            self.show_error(_('No message or amount'))
            return False
        i = self.expires_combo.currentIndex()
        expiration = list(map(lambda x: x[1], expiration_values))[i]
        req = self.wallet.make_payment_request(self.receive_address, amount,
                                               message, expiration)
        self.wallet.add_payment_request(req, self.config)
        self.sign_payment_request(self.receive_address)
        self.request_list.update()
        self.address_list.update()
        self.save_request_button.setEnabled(False)

    def view_and_paste(self, title, msg, data):
        dialog = WindowModalDialog(self.top_level_window(), title)
        vbox = QVBoxLayout()
        label = QLabel(msg)
        label.setWordWrap(True)
        vbox.addWidget(label)
        pr_e = ShowQRTextEdit(text=data)
        vbox.addWidget(pr_e)
        vbox.addLayout(Buttons(CopyCloseButton(pr_e.text, self.app, dialog)))
        dialog.setLayout(vbox)
        dialog.exec_()

    def export_payment_request(self, addr):
        r = self.wallet.receive_requests[addr]
        pr = paymentrequest.serialize_request(r).SerializeToString()
        name = r['id'] + '.bip70'
        fileName = self.getSaveFileName(_("Select where to save your payment request"), name, "*.bip70")
        if fileName:
            with open(fileName, "wb+") as f:
                f.write(util.to_bytes(pr))
            self.show_message(_("Request saved successfully"))
            self.saved = True

    def new_payment_request(self):
        addr = self.wallet.get_unused_address()
        if addr is None:
            if not self.wallet.is_deterministic():
                msg = [
                    _('No more addresses in your wallet.'),
                    _('You are using a non-deterministic wallet, which cannot create new addresses.'),
                    _('If you want to create new addresses, use a deterministic wallet instead.')
                   ]
                self.show_message(' '.join(msg))
                return
            if not self.question(_("Warning: The next address will not be recovered automatically if you restore your wallet from seed; you may need to add it manually.\n\nThis occurs because you have too many unused addresses in your wallet. To avoid this situation, use the existing addresses first.\n\nCreate anyway?")):
                return
            addr = self.wallet.create_new_address(False)
        self.set_receive_address(addr)
        self.expires_label.hide()
        self.expires_combo.show()
        self.new_request_button.setEnabled(False)
        self.receive_message_e.setFocus(1)

    def set_receive_address(self, addr):
        self.receive_address = addr
        self.receive_message_e.setText('')
        self.receive_amount_e.setAmount(None)
        self.update_receive_address_widget()

    def update_receive_address_widget(self):
        text = ''
        if self.receive_address:
            text = self.receive_address.to_full_ui_string()
        self.receive_address_e.setText(text)

    def clear_receive_tab(self):
        self.expires_label.hide()
        self.expires_combo.show()
        self.set_receive_address(self.wallet.get_receiving_address())

    def show_qr_window(self):
        from . import qrwindow
        if not self.qr_window:
            self.qr_window = qrwindow.QR_Window()
            self.qr_window.setAttribute(Qt.WA_DeleteOnClose, True)
            weakSelf = Weak.ref(self)
            def destroyed_clean(x):
                if weakSelf():
                    weakSelf().qr_window = None
                    weakSelf().print_error("QR Window destroyed.")
            self.qr_window.destroyed.connect(destroyed_clean)
        self.update_receive_qr()
        if self.qr_window.isMinimized():
            self.qr_window.showNormal()
        else:
            self.qr_window.show()
        self.qr_window.raise_()
        self.qr_window.activateWindow()

    def show_send_tab(self):
        self.tabs.setCurrentIndex(self.tabs.indexOf(self.send_tab))

    def show_receive_tab(self):
        self.tabs.setCurrentIndex(self.tabs.indexOf(self.receive_tab))

    def receive_at(self, addr):
        self.receive_address = addr
        self.show_receive_tab()
        self.new_request_button.setEnabled(True)
        self.update_receive_address_widget()

    def update_receive_qr(self):
        amount = self.receive_amount_e.get_amount()
        message = self.receive_message_e.text()
        self.save_request_button.setEnabled((amount is not None) or (message != ""))
        uri = web.create_URI(self.receive_address, amount, message)
        self.receive_qr.setData(uri)
        if self.qr_window:
            self.qr_window.set_content(self, self.receive_address_e.text(), amount,
                                       message, uri)


    def on_slptok(self):
        token_id = self.token_type_combo.currentData()
        self.wallet.send_slpTokenId = token_id
        self.payto_e.check_text()
        if token_id is None:
            self.amount_e.setAmount(0)
            self.amount_e.setText("")
            self.max_button.setEnabled(True)
            self.amount_e.setFrozen(False)

            self.slp_amount_e.setHidden(True)
            self.slp_max_button.setHidden(True)
            self.slp_amount_label.setHidden(True)
        else:
            self.max_button.setEnabled(False)
            self.is_max = False
            self.amount_e.setAmount(546)
            self.amount_e.setFrozen(True)

            self.slp_amount_e.setHidden(False)
            self.slp_max_button.setHidden(False)
            self.slp_amount_label.setHidden(False)
            tok = self.wallet.token_types[self.wallet.send_slpTokenId]
            self.slp_amount_e.set_token(tok['name'],tok['decimals'])
            self.slp_amount_changed()
        self.update_status()

    def create_send_tab(self):
        # A 4-column grid layout.  All the stretch is in the last column.
        # The exchange rate plugin adds a fiat widget in column 2
        self.send_grid = grid = QGridLayout()
        grid.setSpacing(8)
        grid.setColumnStretch(3, 1)

        from .paytoedit import PayToEdit
        self.amount_e = BTCAmountEdit(self.get_decimal_point)

        self.slp_amount_e = SLPAmountEdit('tokens', 0)

        self.token_type_combo = QComboBox()
        self.token_type_combo.setFixedWidth(200)
        self.token_type_combo.currentIndexChanged.connect(self.on_slptok)
        self.payto_e = PayToEdit(self)
        self.payto_e.parent=self

        msg = _('Recipient of the funds.') + '\n\n'\
              + _('You may enter a Bitcoin Cash address, a label from your list of contacts (a list of completions will be proposed), or an alias (email-like address that forwards to a Bitcoin Cash address)')
        payto_label = HelpLabel(_('Pay to'), msg)
        grid.addWidget(payto_label, 1, 0)
        grid.addWidget(self.payto_e, 1, 1, 1, -1)

        completer = QCompleter()
        completer.setCaseSensitivity(False)
        self.payto_e.setCompleter(completer)
        completer.setModel(self.completions)

        msg = _('Description of the transaction (not mandatory).') + '\n\n'\
              + _('The description is not sent to the recipient of the funds. It is stored in your wallet file, and displayed in the \'History\' tab.')
        description_label = HelpLabel(_('Description'), msg)
        grid.addWidget(description_label, 2, 0)
        self.message_e = MyLineEdit()
        grid.addWidget(self.message_e, 2, 1, 1, -1)

        msg_opreturn = ( _('OP_RETURN data (optional).') + '\n\n'
                        + _('Posts a PERMANENT note to the BCH blockchain as part of this transaction.')
                        + '\n\n' + _('If you specify OP_RETURN text, you may leave the \'Pay to\' field blank.') )
        self.opreturn_label = HelpLabel(_('OP_RETURN'), msg_opreturn)
        grid.addWidget(self.opreturn_label,  3, 0)
        self.message_opreturn_e = MyLineEdit()
        hbox = QHBoxLayout()
        hbox.addWidget(self.message_opreturn_e)
        self.opreturn_rawhex_cb = QCheckBox(_('Raw hex script'))
        self.opreturn_rawhex_cb.setToolTip(_('If unchecked, the textbox contents are UTF8-encoded into a single-push script: <tt>OP_RETURN PUSH &lt;text&gt;</tt>. If checked, the text contents will be interpreted as a raw hexadecimal script to be appended after the OP_RETURN opcode: <tt>OP_RETURN &lt;script&gt;</tt>.'))
        hbox.addWidget(self.opreturn_rawhex_cb)
        grid.addLayout(hbox,  3 , 1, 1, -1)

        if not self.config.get('enable_opreturn'):
            self.message_opreturn_e.setText("")
            self.message_opreturn_e.setHidden(True)
            self.opreturn_rawhex_cb.setHidden(True)
            self.opreturn_label.setHidden(True)



        self.from_label = QLabel(_('From'))
        grid.addWidget(self.from_label, 4, 0)
        self.from_list = MyTreeWidget(self, self.from_list_menu, ['',''])
        self.from_list.setHeaderHidden(True)
        self.from_list.setMaximumHeight(80)
        grid.addWidget(self.from_list, 4, 1, 1, -1)
        self.set_pay_from([])

        msg = _('Amount to be sent.') + '\n\n' \
              + _('The amount will be displayed in red if you do not have enough funds in your wallet.') + ' ' \
              + _('Note that if you have frozen some of your addresses, the available funds will be lower than your total balance.') + '\n\n' \
              + _('Keyboard shortcut: type "!" to send all your coins.')
        amount_label = HelpLabel(_('Amount'), msg)
        grid.addWidget(amount_label, 5, 0)
        grid.addWidget(self.amount_e, 5, 1)




        self.fiat_send_e = AmountEdit(self.fx.get_currency if self.fx else '')
        if not self.fx or not self.fx.is_enabled():
            self.fiat_send_e.setVisible(False)
        grid.addWidget(self.fiat_send_e, 5, 2)
        self.amount_e.frozen.connect(
            lambda: self.fiat_send_e.setFrozen(self.amount_e.isReadOnly()))

        self.max_button = EnterButton(_("Max"), self.spend_max)
        self.max_button.setFixedWidth(140)
        grid.addWidget(self.max_button, 5, 3)
        hbox = QHBoxLayout()
        hbox.addStretch(1)
        grid.addLayout(hbox, 5, 4)

        msg = _('Bitcoin Cash transactions are in general not free. A transaction fee is paid by the sender of the funds.') + '\n\n'\
              + _('The amount of fee can be decided freely by the sender. However, transactions with low fees take more time to be processed.') + '\n\n'\
              + _('A suggested fee is automatically added to this field. You may override it. The suggested fee increases with the size of the transaction.')
        self.fee_e_label = HelpLabel(_('Fee'), msg)

        def fee_cb(dyn, pos, fee_rate):
            if dyn:
                self.config.set_key('fee_level', pos, False)
            else:
                self.config.set_key('fee_per_kb', fee_rate, False)
            self.spend_max() if self.is_max else self.update_fee()

        self.fee_slider = FeeSlider(self, self.config, fee_cb)
        self.fee_slider.setFixedWidth(140)

        self.fee_custom_lbl = HelpLabel(self.get_custom_fee_text(),
                                        _('This is the fee rate that will be used for this transaction.')
                                        + "\n\n" + _('It is calculated from the Custom Fee Rate in preferences, but can be overridden from the manual fee edit on this form (if enabled).')
                                        + "\n\n" + _('Generally, a fee of 1.0 sats/B is a good minimal rate to ensure your transaction will make it into the next block.'))
        self.fee_custom_lbl.setFixedWidth(140)

        self.fee_slider_mogrifier()

        self.fee_e = BTCAmountEdit(self.get_decimal_point)
        if not self.config.get('show_fee', False):
            self.fee_e.setVisible(False)
        self.fee_e.textEdited.connect(self.update_fee)
        # This is so that when the user blanks the fee and moves on,
        # we go back to auto-calculate mode and put a fee back.
        self.fee_e.editingFinished.connect(self.update_fee)
        self.connect_fields(self, self.amount_e, self.fiat_send_e, self.fee_e)


        msg = _('Amount to be sent.') + '\n\n' \
              + _('The amount will be displayed in red if you do not have enough funds in your wallet.') + ' ' \
              + _('Note that if you have frozen some of your addresses, the available funds will be lower than your total balance.') + '\n\n' \
              + _('Keyboard shortcut: type "!" to send all your coins.')
        self.slp_amount_label = HelpLabel(_('Token amount'), msg)
        grid.addWidget(self.slp_amount_label, 6, 0)
        grid.addWidget(self.slp_amount_e, 6, 1)

        self.slp_max_button = EnterButton(_("Max"), self.slp_spend_max)
        self.slp_max_button.setFixedWidth(140)
        grid.addWidget(self.slp_max_button, 6, 3)

        msg = _('Token Amount to be sent.') + '\n\n' \
              + _("To enable make sure 'Address Mode' is set to SLP.") + '\n\n' \
              + _('The amount will be displayed in red if you do not have enough funds in your wallet.') + ' ' \
              + _('Note that if you have frozen some of your addresses, the available funds will be lower than your total balance.') + '\n\n' \
              + _('Keyboard shortcut: type "!" to send all your coins.')
        self.slp_token_type_label = HelpLabel(_('Token Type'), msg)
        grid.addWidget(self.slp_token_type_label, 7, 0)
        grid.addWidget(self.token_type_combo, 7, 1)


        if self.config.get('enable_slp') == False:
            self.slp_amount_label.setHidden(True)
            self.slp_token_type_label.setHidden(True)
            self.token_type_combo.setHidden(True)
            self.slp_amount_e.setAmount(0)
            self.slp_amount_e.setText("")
            self.slp_amount_e.setHidden(True)
            self.slp_max_button.setHidden(True)

        grid.addWidget(self.fee_e_label, 8, 0)
        grid.addWidget(self.fee_slider, 8, 1)
        grid.addWidget(self.fee_custom_lbl, 8, 1)
        grid.addWidget(self.fee_e, 8, 2)

        self.preview_button = EnterButton(_("Preview"), self.do_preview)
        self.preview_button.setToolTip(_('Display the details of your transactions before signing it.'))
        self.send_button = EnterButton(_("Send"), self.do_send)
        self.clear_button = EnterButton(_("Clear"), self.do_clear)
        buttons = QHBoxLayout()
        buttons.addStretch(1)
        buttons.addWidget(self.clear_button)
        buttons.addWidget(self.preview_button)
        buttons.addWidget(self.send_button)
        grid.addLayout(buttons, 9, 1, 1, 3)

        self.amount_e.shortcut.connect(self.spend_max)
        self.payto_e.textChanged.connect(self.update_fee)
        self.amount_e.textEdited.connect(self.update_fee)
        self.slp_amount_e.textEdited.connect(self.update_fee)
        self.message_opreturn_e.textEdited.connect(self.update_fee)
        self.message_opreturn_e.textChanged.connect(self.update_fee)
        self.message_opreturn_e.editingFinished.connect(self.update_fee)
        self.opreturn_rawhex_cb.stateChanged.connect(self.update_fee)

        def reset_max(t):
            self.is_max = False
            self.max_button.setEnabled(not bool(t))
        self.amount_e.textEdited.connect(reset_max)
        self.fiat_send_e.textEdited.connect(reset_max)

        def entry_changed():
            text = ""
            if self.not_enough_funds:
                amt_color, fee_color = ColorScheme.RED, ColorScheme.RED
                text = _( "Not enough funds" )
                c, u, x = self.wallet.get_frozen_balance()
                if c+u+x:
                    text += ' (' + self.format_amount(c+u+x).strip() + ' ' + self.base_unit() + ' ' +_("are frozen") + ')'

            elif self.fee_e.isModified():
                amt_color, fee_color = ColorScheme.DEFAULT, ColorScheme.DEFAULT
            elif self.amount_e.isModified():
                amt_color, fee_color = ColorScheme.DEFAULT, ColorScheme.BLUE
            else:
                amt_color, fee_color = ColorScheme.BLUE, ColorScheme.BLUE
            opret_color = ColorScheme.DEFAULT
            if self.op_return_toolong:
                opret_color = ColorScheme.RED
                text = _("OP_RETURN message too large, needs to be under 220 bytes") + (", " if text else "") + text

            self.statusBar().showMessage(text)
            self.amount_e.setStyleSheet(amt_color.as_stylesheet())
            self.fee_e.setStyleSheet(fee_color.as_stylesheet())
            self.message_opreturn_e.setStyleSheet(opret_color.as_stylesheet())

        self.amount_e.textChanged.connect(entry_changed)
        self.fee_e.textChanged.connect(entry_changed)
        self.message_opreturn_e.textChanged.connect(entry_changed)
        self.message_opreturn_e.textEdited.connect(entry_changed)
        self.message_opreturn_e.editingFinished.connect(entry_changed)
        self.opreturn_rawhex_cb.stateChanged.connect(entry_changed)

        self.slp_amount_e.textChanged.connect(self.slp_amount_changed)

        self.invoices_label = QLabel(_('Invoices'))
        from .invoice_list import InvoiceList
        self.invoice_list = InvoiceList(self)
        self.invoice_list.chkVisible()

        vbox0 = QVBoxLayout()
        vbox0.addLayout(grid)
        hbox = QHBoxLayout()
        hbox.addLayout(vbox0)
        w = QWidget()
        vbox = QVBoxLayout(w)
        vbox.addLayout(hbox)
        vbox.addStretch(1)
        vbox.addWidget(self.invoices_label)
        vbox.addWidget(self.invoice_list)
        vbox.setStretchFactor(self.invoice_list, 1000)
        w.searchable_list = self.invoice_list
        run_hook('create_send_tab', grid)
        return w

    def slp_amount_changed(self):
        not_enough_funds_slp = False
        if self.wallet.send_slpTokenId is not None:
            try:
                total_token_out = self.slp_amount_e.get_amount()
                if total_token_out is not None and total_token_out > self.wallet.get_slp_token_balance(self.wallet.send_slpTokenId)[0]:
                    not_enough_funds_slp = True
            except ValueError:
                pass

        text = ""
        if not_enough_funds_slp: #self.not_enough_funds_slp:
            amt_color, fee_color = ColorScheme.RED, ColorScheme.RED
            text = _( "Not enough funds for selected token")
        elif self.slp_amount_e.isModified():
            amt_color, fee_color = ColorScheme.DEFAULT, ColorScheme.BLUE
        else:
            amt_color, fee_color = ColorScheme.BLUE, ColorScheme.BLUE
        opret_color = ColorScheme.DEFAULT

        try:
            if self.slp_amount_e.get_amount() > (2 ** 64) - 1:
                amt_color, fee_color = ColorScheme.RED, ColorScheme.RED
                maxqty = format_satoshis_plain_nofloat((2 ** 64) - 1, self.wallet.token_types.get(self.wallet.send_slpTokenId)['decimals'])
                text = _("Token output quantity is too large. Maximum %s.")%(maxqty,)
        except TypeError:
            pass

        self.statusBar().showMessage(text)
        self.slp_amount_e.setStyleSheet(amt_color.as_stylesheet())

    def spend_max(self):
        self.is_max = True
        self.do_update_fee()

    def slp_spend_max(self):
        self.slp_amount_e.setAmount(self.wallet.get_slp_token_balance(self.wallet.send_slpTokenId)[0])

    def update_fee(self):
        self.require_fee_update = True

    def get_payto_or_dummy(self):
        r = self.payto_e.get_recipient()
        if r:
            return r
        return (TYPE_ADDRESS, self.wallet.dummy_address())

    def get_custom_fee_text(self, fee_rate = None):
        if not self.config.has_custom_fee_rate():
            return ""
        else:
            if fee_rate is None: fee_rate = self.config.custom_fee_rate() / 1000.0
            return str(round(fee_rate*100)/100) + " sats/B"

    @staticmethod
    def output_for_opreturn_stringdata(op_return):
        if not isinstance(op_return, str):
            raise OPReturnError('OP_RETURN parameter needs to be of type str!')
        pushes = op_return.split('<push>')
        script = "OP_RETURN"
        for data in pushes:
            if data.startswith("<hex>"):
                data = data.replace("<hex>", "")
            elif data.startswith("<empty>"):
                pass
            else:
                data = data.encode('utf-8').hex()
            script = script + " " + data
        scriptBuffer = ScriptOutput.from_string(script)
        if len(scriptBuffer.script) > 223:
            raise OPReturnTooLarge(_("OP_RETURN message too large, needs to be under 220 bytes"))
        amount = 0
        return (TYPE_SCRIPT, scriptBuffer, amount)

    @staticmethod
    def output_for_opreturn_rawhex(op_return):
        if not isinstance(op_return, str):
            raise OPReturnError('OP_RETURN parameter needs to be of type str!')
        if op_return == 'empty':
            op_return = ''
        try:
            op_return_script = b'\x6a' + bytes.fromhex(op_return.strip())
        except ValueError:
            raise OPReturnError(_('OP_RETURN script expected to be hexadecimal bytes'))
        if len(op_return_script) > 223:
            raise OPReturnTooLarge(_("OP_RETURN script too large, needs to be under 223 bytes"))
        amount = 0
        return (TYPE_SCRIPT, ScriptOutput(op_return_script), amount)

    def do_update_fee(self):
        '''Recalculate the fee.  If the fee was manually input, retain it, but
        still build the TX to see if there are enough funds.
        '''
        freeze_fee = (self.fee_e.isModified()
                      and (self.fee_e.text() or self.fee_e.hasFocus()))
        amount = '!' if self.is_max else self.amount_e.get_amount()
        fee_rate = None
        if amount is None:
            if not freeze_fee:
                self.fee_e.setAmount(None)
            self.not_enough_funds = False
            self.statusBar().showMessage('')
        else:
            fee = self.fee_e.get_amount() if freeze_fee else None
            outputs = self.payto_e.get_outputs(self.is_max)
            if not outputs:
                _type, addr = self.get_payto_or_dummy()
                outputs = [(_type, addr, amount)]
            try:
                opreturn_message = self.message_opreturn_e.text() if self.config.get('enable_opreturn') else None
                if self.wallet.send_slpTokenId is None and (opreturn_message != '' and opreturn_message is not None):
                    if self.opreturn_rawhex_cb.isChecked():
                        outputs.insert(0, self.output_for_opreturn_rawhex(opreturn_message))
                    else:
                        outputs.insert(0, self.output_for_opreturn_stringdata(opreturn_message))
                elif self.wallet.send_slpTokenId is None:
                    pass
                elif self.config.get('enable_slp'):
                    amt = self.slp_amount_e.get_amount()
                    if self.slp_amount_e.text() == '!':
                        self.slp_amount_e.setAmount(self.wallet.get_slp_token_balance(self.wallet.send_slpTokenId)[0])
                    token_outputs = [ amt ]
                    token_change = self.wallet.get_slp_token_balance(self.wallet.send_slpTokenId)[0] - amt
                    if token_change > 0:
                        token_outputs.append(token_change)
                        _type, addr = self.get_payto_or_dummy()
                        outputs.append((_type, addr, 546))
                    slp_op_return_msg = slp.buildSendOpReturnOutput_V1(self.wallet.send_slpTokenId, token_outputs)
                    outputs.insert(0, slp_op_return_msg)
                tx = self.wallet.make_unsigned_transaction(self.get_coins(isInvoice = False), outputs, self.config, fee)
                self.not_enough_funds = False
                self.not_enough_funds_slp = False
                self.op_return_toolong = False
            except NotEnoughFunds:
                self.not_enough_funds = True
                if not freeze_fee:
                    self.fee_e.setAmount(None)
                return
            except NotEnoughFundsSlp:
                self.not_enough_funds_slp = True
                return
            except OPReturnTooLarge:
                self.op_return_toolong = True
                return
            except OPReturnError as e:
                self.statusBar().showMessage(str(e))
                return
            except BaseException:
                return

            if not freeze_fee:
                fee = None if self.not_enough_funds else tx.get_fee()
                self.fee_e.setAmount(fee)

            if self.is_max:
                amount = tx.output_value()
                self.amount_e.setAmount(amount)
            if fee is not None:
                fee_rate = fee / tx.estimated_size()
        self.fee_slider_mogrifier(self.get_custom_fee_text(fee_rate))

    def fee_slider_mogrifier(self, text = None):
        fee_slider_hidden = self.config.has_custom_fee_rate()
        self.fee_slider.setHidden(fee_slider_hidden)
        self.fee_custom_lbl.setHidden(not fee_slider_hidden)
        if text is not None: self.fee_custom_lbl.setText(text)

    def from_list_delete(self, item):
        i = self.from_list.indexOfTopLevelItem(item)
        self.pay_from.pop(i)
        self.redraw_from_list()
        self.update_fee()

    def from_list_menu(self, position):
        item = self.from_list.itemAt(position)
        menu = QMenu()
        menu.addAction(_("Remove"), lambda: self.from_list_delete(item))
        menu.exec_(self.from_list.viewport().mapToGlobal(position))

    def set_pay_from(self, coins):
        self.pay_from = list(coins)
        self.redraw_from_list()

    def redraw_from_list(self):
        self.from_list.clear()
        self.from_label.setHidden(len(self.pay_from) == 0)
        self.from_list.setHidden(len(self.pay_from) == 0)

        def format(x):
            h = x['prevout_hash']
            return '{}...{}:{:d}\t{}'.format(h[0:10], h[-10:],
                                             x['prevout_n'], x['address'])

        for item in self.pay_from:
            self.from_list.addTopLevelItem(QTreeWidgetItem( [format(item), self.format_amount(item['value']) ]))

    def get_contact_payto(self, key):
        _type, label = self.contacts.get(key)
        return label + '  <' + key + '>' if _type == 'address' else key

    def update_completions(self):
        l = [self.get_contact_payto(key) for key in self.contacts.keys()]
        self.completions.setStringList(l)

    def protected(func):
        '''Password request wrapper.  The password is passed to the function
        as the 'password' named argument.  "None" indicates either an
        unencrypted wallet, or the user cancelled the password request.
        An empty input is passed as the empty string.'''
        def request_password(self, *args, **kwargs):
            parent = self.top_level_window()
            password = None
            while self.wallet.has_password():
                password = self.password_dialog(parent=parent)
                if password is None:
                    # User cancelled password input
                    return
                try:
                    self.wallet.check_password(password)
                    break
                except Exception as e:
                    self.show_error(str(e), parent=parent)
                    continue

            kwargs['password'] = password
            return func(self, *args, **kwargs)
        return request_password

    def read_send_tab(self, preview=False):
        outputs = []
        token_outputs = []
        opreturn_message = self.message_opreturn_e.text() if self.config.get('enable_opreturn') else None
        try:
            if self.wallet.send_slpTokenId == None and (opreturn_message != '' and opreturn_message != None):
                if self.config.get('enable_slp'):
                    try:
                        slpMsg = slp.SlpMessage.parseSlpOutputScript(self.output_for_opreturn_stringdata(opreturn_message)[1])
                        if slpMsg.transaction_type == 'SEND' and not preview:
                            self.wallet.send_slpTokenId = slpMsg.op_return_fields['token_id_hex']
                    except OPReturnTooLarge as e:
                        self.show_error(str(e))
                        return
                    except OPReturnError as e:
                        self.show_error(str(e))
                        return
                    except:
                        pass
                #outputs.append(self.output_for_opreturn_stringdata(opreturn_message))
            elif self.wallet.send_slpTokenId is None:
                pass
            elif self.config.get('enable_slp'):
                """ Guard against multiline 'Pay To' field """
                if self.payto_e.is_multiline():
                    self.show_error(_("Too many receivers listed.\n\nCurrently this wallet only supports a single SLP token receiver."))
                    return
                """ Guard against bad address encoding """
                if not self.payto_e.payto_address:
                    self.show_error(_("The SLP address provided is not encoded properly."))
                    return
                """ Require SLPADDR prefix in 'Pay To' field. """
                if networks.net.SLPADDR_PREFIX not in self.payto_e.address_string_for_slp_check:
                    self.show_error(_("Address provided is not in SLP Address format.\n\nThe address should be encoded using 'simpleledger:' or 'slptest:' URI prefix."))
                    return
                amt = self.slp_amount_e.get_amount()
                token_outputs.append(amt)
                token_change = self.wallet.get_slp_token_balance(self.wallet.send_slpTokenId)[0] - amt
                if token_change > 0:
                    token_outputs.append(token_change)
                slp_op_return_msg = slp.buildSendOpReturnOutput_V1(self.wallet.send_slpTokenId, token_outputs)
                outputs.append(slp_op_return_msg)
        except OPReturnTooLarge as e:
            self.show_error(str(e))
            return
        except OPReturnError as e:
            self.show_error(str(e))
            return

        isInvoice= False

        if self.payment_request and self.payment_request.has_expired():
            self.show_error(_('Payment request has expired'))
            return
        label = self.message_e.text()

        if self.payment_request:
            isInvoice = True
            outputs.extend(self.payment_request.get_outputs())
        else:
            errors = self.payto_e.get_errors()
            if errors:
                self.show_warning(_("Invalid lines found:") + "\n\n" + '\n'.join([ _("Line #") + str(x[0]+1) + ": " + x[1] for x in errors]))
                return
            outputs.extend(self.payto_e.get_outputs(self.is_max))

            if self.payto_e.is_alias and self.payto_e.validated is False:
                alias = self.payto_e.toPlainText()
                msg = _('WARNING: the alias "{}" could not be validated via an additional '
                        'security check, DNSSEC, and thus may not be correct.').format(alias) + '\n'
                msg += _('Do you wish to continue?')
                if not self.question(msg):
                    return

        coins = self.get_coins(isInvoice=isInvoice)

        """ SLP: Add an additional token change output """
        change_addr = None
        if self.config.get('enable_slp'):
            if len(token_outputs) > 1 and len(outputs) - 1 < len(token_outputs):
                """ start of logic copied from wallet.py """
                addrs = self.wallet.get_change_addresses()[-self.wallet.gap_limit_for_change:]
                if self.wallet.use_change and addrs:
                    # New change addresses are created only after a few
                    # confirmations.  Select the unused addresses within the
                    # gap limit; if none take one at random
                    change_addrs = [addr for addr in addrs if
                                    self.wallet.get_num_tx(addr) == 0]
                    if not change_addrs:
                        import random
                        change_addrs = [random.choice(addrs)]
                else:
                    change_addrs = [coins[0]['address']]
                """ end of logic copied from wallet.py """
                change_addr = change_addrs[0]
                outputs.append((TYPE_ADDRESS, change_addr, 546))

        """ Only Allow OP_RETURN if SLP is disabled. """
        if not self.config.get('enable_slp'):
            try:
                # handle op_return if specified and enabled
                opreturn_message = self.message_opreturn_e.text()
                if opreturn_message:
                    if self.opreturn_rawhex_cb.isChecked():
                        outputs.append(self.output_for_opreturn_rawhex(opreturn_message))
                    else:
                        outputs.append(self.output_for_opreturn_stringdata(opreturn_message))
            except OPReturnTooLarge as e:
                self.show_error(str(e))
                return
            except OPReturnError as e:
                self.show_error(str(e))
                return

        """ if SLP address is provided but no tokens are selected warn the user. """
        # try:
        #     if self.payto_e.payto_address[1].FMT_UI == Address.FMT_SLPADDR and len(token_outputs) < 1:
        #         self.show_error(_("No SLP token outputs selected. \n\nUse the 'Token Type' dropdown menu to select a token. \n\nIf you want to send BCH only without tokens you should convert this SLP address to a cashAddress format using the 'Address Mode' button in the lower right corner of this window."))
        #         return
        # except:
        #     pass

        if not outputs:
            self.show_error(_('No BCH outputs.'))
            return

        for _type, addr, amount in outputs:
            if amount is None:
                self.show_error(_('Invalid Amount'))
                return

        freeze_fee = self.fee_e.isVisible() and self.fee_e.isModified() and (self.fee_e.text() or self.fee_e.hasFocus())
        fee = self.fee_e.get_amount() if freeze_fee else None
        return outputs, fee, label, coins, change_addr

    def do_preview(self):
        self.do_send(preview = True)

    def do_send(self, preview = False):
        if run_hook('abort_send', self):
            return
        if self.config.get('enable_slp') and self.token_type_combo.currentData():
            if self.slp_amount_e.get_amount() == 0 or self.slp_amount_e.get_amount() is None:
                self.show_message(_("No SLP token amount provided."))
                return
        r = self.read_send_tab(preview=preview)
        if not r:
            return
        outputs, fee, tx_desc, coins, change_addrs = r
        try:
            tx = self.wallet.make_unsigned_transaction(coins, outputs, self.config, fee, change_addrs)
        except NotEnoughFunds:
            self.show_message(_("Insufficient funds"))
            return
        except NotEnoughFundsSlp:
            self.show_message(_("Insufficient valid SLP token funds"))
            return
        except ExcessiveFee:
            self.show_message(_("Your fee is too high.  Max is 50 sat/byte."))
            return
        except BaseException as e:
            traceback.print_exc(file=sys.stdout)
            self.show_message(str(e))
            return

        amount = tx.output_value() if self.is_max else sum(map(lambda x:x[2], outputs))
        fee = tx.get_fee()

        #if fee < self.wallet.relayfee() * tx.estimated_size() / 1000 and tx.requires_fee(self.wallet):
            #self.show_error(_("This transaction requires a higher fee, or it will not be propagated by the network"))
            #return

        if preview:
            self.show_transaction(tx, tx_desc)
            return

        # confirmation dialog
        msg = [
            _("Amount to be sent") + ": " + self.format_amount_and_units(amount),
            _("Mining fee") + ": " + self.format_amount_and_units(fee),
        ]

        x_fee = run_hook('get_tx_extra_fee', self.wallet, tx)
        if x_fee:
            x_fee_address, x_fee_amount = x_fee
            msg.append( _("Additional fees") + ": " + self.format_amount_and_units(x_fee_amount) )

        confirm_rate = 2 * self.config.max_fee_rate()

        # IN THE FUTURE IF WE WANT TO APPEND SOMETHING IN THE MSG ABOUT THE FEE, CODE IS COMMENTED OUT:
        #if fee > confirm_rate * tx.estimated_size() / 1000:
        #    msg.append(_('Warning') + ': ' + _("The fee for this transaction seems unusually high."))

        if (fee < (tx.estimated_size())):
            msg.append(_('Warning') + ': ' + _("You're using a fee less than 1000 sats/kb.  It may take a very long time to confirm."))

        if self.config.get('enable_opreturn') and self.message_opreturn_e.text():
            msg.append(_("You are using an OP_RETURN message. This gets permanently written to the blockchain."))

        if self.wallet.has_password():
            msg.append("")
            msg.append(_("Enter your password to proceed"))
            password = self.password_dialog('\n'.join(msg))
            if not password:
                return
        else:
            msg.append(_('Proceed?'))
            password = None
            if not self.question('\n'.join(msg)):
                return

        def sign_done(success):
            if success:
                if not tx.is_complete():
                    self.show_transaction(tx, tx_desc)
                    self.do_clear()
                else:
                    self.broadcast_transaction(tx, tx_desc)
        self.sign_tx_with_password(tx, sign_done, password)

    @protected
    def sign_tx(self, tx, callback, password):
        self.sign_tx_with_password(tx, callback, password)

    def sign_tx_with_password(self, tx, callback, password):
        '''Sign the transaction in a separate thread.  When done, calls
        the callback with a success code of True or False.
        '''
        # call hook to see if plugin needs gui interaction
        run_hook('sign_tx', self, tx)

        def on_signed(result):
            callback(True)
        def on_failed(exc_info):
            self.on_error(exc_info)
            callback(False)

        if self.tx_external_keypairs:
            task = partial(Transaction.sign, tx, self.tx_external_keypairs)
        else:
            task = partial(self.wallet.sign_transaction, tx, password)
        WaitingDialog(self, _('Signing transaction...'), task,
                      on_signed, on_failed)

    def broadcast_transaction(self, tx, tx_desc):

        def broadcast_thread():
            # non-GUI thread
            status = False
            msg = "Failed"
            pr = self.payment_request
            if pr and pr.has_expired():
                self.payment_request = None
                return False, _("Payment request has expired")
            if pr:
                refund_address = self.wallet.get_receiving_addresses()[0]
                ack_status, ack_msg = pr.send_payment(str(tx), refund_address)
                msg = ack_msg
                if ack_status:
                    self.invoices.set_paid(pr, tx.txid())
                    self.invoices.save()
                    self.payment_request = None
                    status = True
            else:
                status, msg =  self.network.broadcast_transaction(tx)
            return status, msg

        # Capture current TL window; override might be removed on return
        parent = self.top_level_window()

        if self.gui_object.warn_if_no_network(self):
            # Don't allow a useless broadcast when in offline mode. Previous to this we were getting an exception on broadcast.
            return
        elif not self.network.is_connected():
            # Don't allow a potentially very slow broadcast when obviously not connected.
            parent.show_error(_("Not connected"))
            return

        def broadcast_done(result):
            # GUI thread
            if result:
                status, msg = result
                if status:
                    if tx_desc is not None and tx.is_complete():
                        self.wallet.set_label(tx.txid(), tx_desc)
                    parent.show_message(_('Payment sent.') + '\n' + msg)
                    self.invoice_list.update()
                    self.do_clear()
                else:
                    if msg.startswith("error: "):
                        msg = msg.split(" ", 1)[-1] # take the last part, sans the "error: " prefix
                    parent.show_error(msg)

        WaitingDialog(self, _('Broadcasting transaction...'),
                      broadcast_thread, broadcast_done, self.on_error)

    def query_choice(self, msg, choices):
        # Needed by QtHandler for hardware wallets
        dialog = WindowModalDialog(self.top_level_window())
        clayout = ChoicesLayout(msg, choices)
        vbox = QVBoxLayout(dialog)
        vbox.addLayout(clayout.layout())
        vbox.addLayout(Buttons(OkButton(dialog)))
        result = dialog.exec_()
        dialog.setParent(None)
        if not result:
            return None
        return clayout.selected_index()

    def lock_amount(self, b):
        '''
        This if-statement was added for SLP around the following two lines
        in order to keep the amount field locked and Max button disabled
        when the payto field is edited when a token is selected.
        '''
        if self.token_type_combo.currentData():
            self.amount_e.setFrozen(True)
            self.max_button.setEnabled(False)

    def prepare_for_payment_request(self):
        self.show_send_tab()
        self.payto_e.is_pr = True
        for e in [self.payto_e, self.amount_e, self.message_e]:
            e.setFrozen(True)
        self.max_button.setDisabled(True)
        self.payto_e.setText(_("please wait..."))
        return True

    def delete_invoice(self, key):
        self.invoices.remove(key)
        self.invoice_list.update()

    def payment_request_ok(self):
        pr = self.payment_request
        key = self.invoices.add(pr)
        status = self.invoices.get_status(key)
        self.invoice_list.update()
        if status == PR_PAID:
            self.show_message("invoice already paid")
            self.do_clear()
            self.payment_request = None
            return
        self.payto_e.is_pr = True
        if not pr.has_expired():
            self.payto_e.setGreen()
        else:
            self.payto_e.setExpired()
        self.payto_e.setText(pr.get_requestor())
        self.amount_e.setText(format_satoshis_plain(pr.get_amount(), self.decimal_point))
        self.message_e.setText(pr.get_memo())
        # signal to set fee
        self.amount_e.textEdited.emit("")

    def payment_request_error(self):
        self.show_message(self.payment_request.error)
        self.payment_request = None
        self.do_clear()

    def on_pr(self, request):
        self.payment_request = request
        if self.payment_request.verify(self.contacts):
            self.payment_request_ok_signal.emit()
        else:
            self.payment_request_error_signal.emit()

    def pay_to_URI(self, URI):
        if not URI:
            return
        try:
            out = web.parse_URI(URI, self.on_pr)
        except Exception as e:
            self.show_error(_('Invalid Address URI:') + '\n' + str(e))
            return
        self.show_send_tab()
        r = out.get('r')
        sig = out.get('sig')
        name = out.get('name')
        if r or (name and sig):
            self.prepare_for_payment_request()
            return
        address = out.get('address')
        amount = out.get('amount')
        label = out.get('label')
        message = out.get('message')
        op_return = out.get('op_return')
        op_return_raw = out.get('op_return_raw')

        # use label as description (not BIP21 compliant)
        if label and not message:
            message = label
        if address:
            self.payto_e.setText(URI.split('?')[0])
        if message:
            self.message_e.setText(message)
        if amount:
            self.amount_e.setAmount(amount)
            self.amount_e.textEdited.emit("")
        if op_return:
            self.message_opreturn_e.setText(op_return)
            self.message_opreturn_e.setHidden(False)
            self.opreturn_rawhex_cb.setHidden(False)
            self.opreturn_rawhex_cb.setChecked(False)
            self.opreturn_label.setHidden(False)
        elif op_return_raw is not None:
            # 'is not None' allows blank value.
            # op_return_raw is secondary precedence to op_return
            if not op_return_raw:
                op_return_raw='empty'
            self.message_opreturn_e.setText(op_return_raw)
            self.message_opreturn_e.setHidden(False)
            self.opreturn_rawhex_cb.setHidden(False)
            self.opreturn_rawhex_cb.setChecked(True)
            self.opreturn_label.setHidden(False)
        elif not self.config.get('enable_opreturn'):
            self.message_opreturn_e.setText('')
            self.message_opreturn_e.setHidden(True)
            self.opreturn_rawhex_cb.setHidden(True)
            self.opreturn_label.setHidden(True)

    def do_clear(self):
        """
        If SLP token is not selected proceed as normal, otherwise see
        the else-statement below which provides modified "do_clear" behavior
        after a payment is sent
        """
        if self.token_type_combo.currentData() is None:
            self.is_max = False
            self.not_enough_funds = False
            self.not_enough_funds_slp = False
            self.op_return_toolong = False
            self.payment_request = None
            self.payto_e.is_pr = False
            for e in [self.payto_e, self.message_e, self.amount_e, self.fiat_send_e, self.fee_e, self.message_opreturn_e]:
                e.setText('')
                e.setFrozen(False)
            self.max_button.setDisabled(False)
            self.opreturn_rawhex_cb.setChecked(False)
            self.set_pay_from([])
            self.tx_external_keypairs = {}
            self.message_opreturn_e.setVisible(self.config.get('enable_opreturn', False))
            self.opreturn_rawhex_cb.setVisible(self.config.get('enable_opreturn', False))
            self.opreturn_label.setVisible(self.config.get('enable_opreturn', False))
            self.update_status()
            self.slp_amount_e.setText('')
            run_hook('do_clear', self)
        else:
            self.not_enough_funds = False
            self.not_enough_funds_slp = False
            self.payment_request = None
            self.payto_e.is_pr = False
            for e in [self.payto_e, self.message_e, self.message_opreturn_e]:
                e.setText('')
                e.setFrozen(False)
            self.max_button.setDisabled(True)
            self.opreturn_rawhex_cb.setChecked(False)
            self.set_pay_from([])
            self.tx_external_keypairs = {}
            self.message_opreturn_e.setVisible(self.config.get('enable_opreturn', False))
            self.opreturn_rawhex_cb.setVisible(self.config.get('enable_opreturn', False))
            self.opreturn_label.setVisible(self.config.get('enable_opreturn', False))
            self.update_status()
            self.slp_amount_e.setText('')
            #run_hook('do_clear', self)

    def set_frozen_state(self, addrs, freeze):
        self.wallet.set_frozen_state(addrs, freeze)
        self.address_list.update()
        self.utxo_list.update()
        self.update_fee()

    def set_frozen_coin_state(self, utxos, freeze):
        self.wallet.set_frozen_coin_state(utxos, freeze)
        self.utxo_list.update()
        self.update_fee()

    def create_converter_tab(self):

        source_address = QLineEdit()
        cash_address = QLineEdit()
        cash_address.setReadOnly(True)
        legacy_address = QLineEdit()
        legacy_address.setReadOnly(True)
        slp_address = QLineEdit()
        slp_address.setReadOnly(True)
        widgets = [
            (cash_address, Address.FMT_CASHADDR),
            (legacy_address, Address.FMT_LEGACY),
            (slp_address, Address.FMT_SLPADDR)
        ]

        def convert_address():
            try:
                addr = Address.from_string(source_address.text().strip())
            except:
                addr = None
            for widget, fmt in widgets:
                if addr:
                    widget.setText(addr.to_full_string(fmt))
                else:
                    widget.setText('')

        source_address.textChanged.connect(convert_address)

        label = WWLabel(_(
            "This tool helps convert between address formats for Bitcoin "
            "Cash addresses.\nYou are encouraged to use the 'Cash address' "
            "format."
        ))

        w = QWidget()
        grid = QGridLayout()
        grid.setSpacing(15)
        grid.setColumnStretch(1, 2)
        grid.setColumnStretch(2, 1)
        grid.addWidget(QLabel(_('Address to convert')), 0, 0)
        grid.addWidget(source_address, 0, 1)
        grid.addWidget(QLabel(_('Cash address')), 1, 0)
        grid.addWidget(cash_address, 1, 1)
        grid.addWidget(QLabel(_('Legacy address')), 2, 0)
        grid.addWidget(legacy_address, 2, 1)
        grid.addWidget(QLabel(_('SLP address')), 3, 0)
        grid.addWidget(slp_address, 3, 1)
        w.setLayout(grid)

        vbox = QVBoxLayout()
        vbox.addWidget(label)
        vbox.addWidget(w)
        vbox.addStretch(1)

        w = QWidget()
        w.setLayout(vbox)

        return w

    def create_list_tab(self, l, list_header=None):
        w = QWidget()
        w.searchable_list = l
        vbox = QVBoxLayout()
        w.setLayout(vbox)
        vbox.setContentsMargins(0, 0, 0, 0)
        vbox.setSpacing(0)
        if list_header:
            hbox = QHBoxLayout()
            for b in list_header:
                hbox.addWidget(b)
            hbox.addStretch()
            vbox.addLayout(hbox)
        vbox.addWidget(l)
        return w

    def create_addresses_tab(self):
        from .address_list import AddressList
        self.address_list = l = AddressList(self)
        self.cashaddr_toggled_signal.connect(l.update)
        return self.create_list_tab(l)

    def create_utxo_tab(self):
        from .utxo_list import UTXOList
        self.utxo_list = l = UTXOList(self)
        self.cashaddr_toggled_signal.connect(l.update)
        return self.create_list_tab(l)

    def create_slp_mgt_tab(self):
        self.create_token_dialog = None
        from .slp_mgt import SlpMgt
        self.token_list = l = SlpMgt(self)
        w = self.create_list_tab(l)
        vbox = w.layout()
        vbox.setSpacing(10)
        create_button = b = QPushButton(_("Create New Token"))
        create_button.setAutoDefault(False)
        create_button.setDefault(False)
        b.clicked.connect(self.show_create_token_dialog)
        vbox.addWidget(create_button)
        w.setLayout(vbox)
        return w

    def show_create_token_dialog(self):
        try: 
            self.create_token_dialog.show()
            self.create_token_dialog.raise_()
            self.create_token_dialog.activateWindow()
        except AttributeError:
            self.create_token_dialog = d = SlpCreateTokenGenesisDialog(self,)

    def create_contacts_tab(self):
        from .contact_list import ContactList
        self.contact_list = l = ContactList(self)
        self.cashaddr_toggled_signal.connect(l.update)
        return self.create_list_tab(l)

    def remove_address(self, addr):
        if self.question(_("Do you want to remove {} from your wallet?"
                           .format(addr.to_ui_string()))):
            self.wallet.delete_address(addr)
            self.update_tabs()
            self.update_status()
            self.clear_receive_tab()

    def get_coins(self, isInvoice = False):
        if self.pay_from:
            return self.pay_from
        else:
            return self.wallet.get_spendable_coins(None, self.config, isInvoice)

    def spend_coins(self, coins):
        self.set_pay_from(coins)
        self.show_send_tab()
        self.update_fee()

    def paytomany(self):
        self.show_send_tab()
        self.payto_e.paytomany()
        msg = '\n'.join([
            _('Enter a list of outputs in the \'Pay to\' field.'),
            _('One output per line.'),
            _('Format: address, amount'),
            _('You may load a CSV file using the file icon.')
        ])
        self.show_message(msg, title=_('Pay to many'))

    def payto_contacts(self, labels):
        paytos = [self.get_contact_payto(label) for label in labels]
        self.show_send_tab()
        if len(paytos) == 1:
            self.payto_e.setText(paytos[0])
            self.amount_e.setFocus()
        else:
            text = "\n".join([payto + ", 0" for payto in paytos])
            self.payto_e.setText(text)
            self.payto_e.setFocus()

    def set_contact(self, label, address):
        if not Address.is_valid(address):
            self.show_error(_('Invalid Address'))
            self.contact_list.update()  # Displays original unchanged value
            return False
        old_entry = self.contacts.get(address, None)
        self.contacts[address] = ('address', label)
        self.contact_list.update()
        self.history_list.update()
        self.history_updated_signal.emit() # inform things like address_dialog that there's a new history
        self.update_completions()

        # The contact has changed, update any addresses that are displayed with the old information.
        run_hook('update_contact', address, self.contacts[address], old_entry)
        return True

    def delete_contacts(self, addresses):
        contact_str = " + ".join(addresses) if len(addresses) <= 3 else _("{} contacts").format(len(addresses))
        if not self.question(_("Remove {} from your list of contacts?")
                             .format(contact_str)):
            return
        removed_entries = []
        for address in addresses:
            if address in self.contacts.keys():
                removed_entries.append((address, self.contacts[address]))
            self.contacts.pop(address)

        self.history_list.update()
        self.history_updated_signal.emit() # inform things like address_dialog that there's a new history
        self.contact_list.update()
        self.update_completions()
        run_hook('delete_contacts', removed_entries)

    def add_token_type(self, token_class, token_id, token_name, decimals_divisibility, *, error_callback=None, show_errors=True, allow_overwrite=False):
        if error_callback is None:
            error_callback = self.show_error

        token_name = token_name.strip()

        # Check for duplication error
        d = self.wallet.token_types.get(token_id)
        if not (d is None or allow_overwrite):
            if show_errors:
                error_callback(_('Token with this hash id exists already'))
            return False
        for tid, d in self.wallet.token_types.items():
            if d['name'] == token_name and tid != token_id:
                if show_errors:
                    error_callback(_('Token with this name exists already'))
                return False

        #Hash id validation
        hexregex='^[a-fA-F0-9]+$'
        gothex=re.match(hexregex,token_id)
        if gothex is None or len(token_id) is not 64:
            if show_errors:
                error_callback(_('Invalid Hash_Id'))
            return False

        #token name validation
        if len(token_name) < 1 or len(token_name)> 20:
            if show_errors:
                error_callback(_('Token name should be 1-20 characters'))
            return False


        new_entry=dict({'class':token_class,'name':token_name,'decimals':decimals_divisibility})

        self.wallet.add_token_type(token_id, new_entry)

        self.token_list.update()
        self.update_token_type_combo()
        self.slp_history_list.update()
        self.wallet.save_transactions(True)
        return True

    def delete_slp_token(self, token_ids):
        if not self.question(_("Remove {} from your list of tokens?")
                             .format(" + ".join(token_ids))):
            return

        for tid in token_ids:
            self.wallet.token_types.pop(tid)

        self.token_list.update()
        self.update_token_type_combo()
        self.slp_history_list.update()
        self.wallet.save_transactions(True)

    def show_invoice(self, key):
        pr = self.invoices.get(key)
        pr.verify(self.contacts)
        self.show_pr_details(pr)

    def show_pr_details(self, pr):
        key = pr.get_id()
        d = WindowModalDialog(self.top_level_window(), _("Invoice"))
        vbox = QVBoxLayout(d)
        grid = QGridLayout()
        grid.addWidget(QLabel(_("Requestor") + ':'), 0, 0)
        grid.addWidget(QLabel(pr.get_requestor()), 0, 1)
        grid.addWidget(QLabel(_("Amount") + ':'), 1, 0)
        outputs_str = '\n'.join(map(lambda x: self.format_amount(x[2])+ self.base_unit() + ' @ ' + x[1].to_ui_string(), pr.get_outputs()))
        grid.addWidget(QLabel(outputs_str), 1, 1)
        expires = pr.get_expiration_date()
        grid.addWidget(QLabel(_("Memo") + ':'), 2, 0)
        grid.addWidget(QLabel(pr.get_memo()), 2, 1)
        grid.addWidget(QLabel(_("Signature") + ':'), 3, 0)
        grid.addWidget(QLabel(pr.get_verify_status()), 3, 1)
        if expires:
            grid.addWidget(QLabel(_("Expires") + ':'), 4, 0)
            grid.addWidget(QLabel(format_time(expires)), 4, 1)
        vbox.addLayout(grid)
        weakD = Weak.ref(d)
        def do_export():
            fn = self.getSaveFileName(_("Save invoice to file"), "*.bip70")
            if not fn:
                return
            with open(fn, 'wb') as f:
                data = f.write(pr.raw)
            self.show_message(_('Invoice saved as' + ' ' + fn))
        exportButton = EnterButton(_('Save'), do_export)
        def do_delete():
            if self.question(_('Delete invoice?')):
                self.invoices.remove(key)
                self.history_list.update()
                self.history_updated_signal.emit() # inform things like address_dialog that there's a new history
                self.invoice_list.update()
                d = weakD()
                if d: d.close()
        deleteButton = EnterButton(_('Delete'), do_delete)
        vbox.addLayout(Buttons(exportButton, deleteButton, CloseButton(d)))
        d.exec_()
        d.setParent(None) # So Python can GC

    def do_pay_invoice(self, key):
        pr = self.invoices.get(key)
        self.payment_request = pr
        self.prepare_for_payment_request()
        pr.error = None  # this forces verify() to re-run
        if pr.verify(self.contacts):
            self.payment_request_ok()
        else:
            self.payment_request_error()

    def create_console_tab(self):
        from .console import Console
        self.console = console = Console()
        return console

    def update_console(self):
        console = self.console
        console.history = self.config.get("console-history",[])
        console.history_index = len(console.history)

        console.updateNamespace({'wallet' : self.wallet,
                                 'network' : self.network,
                                 'plugins' : self.gui_object.plugins,
                                 'window': self})
        console.updateNamespace({'util' : util, 'bitcoin':bitcoin})

        set_json = Weak(self.console.set_json)
        c = commands.Commands(self.config, self.wallet, self.network, lambda: set_json(True))
        methods = {}
        password_getter = Weak(self.password_dialog)
        def mkfunc(f, method):
            return lambda *args, **kwargs: f(method, *args, password_getter=password_getter,
                                             **kwargs)
        for m in dir(c):
            if m[0]=='_' or m in ['network','wallet','config']: continue
            methods[m] = mkfunc(c._run, m)

        console.updateNamespace(methods)

    def create_status_bar(self):

        sb = QStatusBar()
        sb.setFixedHeight(35)
        qtVersion = qVersion()

        self.balance_label = QLabel("")
        sb.addWidget(self.balance_label)

        self.addr_format_label = QLabel("")
        sb.addPermanentWidget(self.addr_format_label)

        self.search_box = QLineEdit()
        self.search_box.textChanged.connect(self.do_search)
        self.search_box.hide()
        sb.addPermanentWidget(self.search_box)

        self.lock_icon = QIcon()
        self.password_button = StatusBarButton(self.lock_icon, _("Password"), self.change_password_dialog )
        sb.addPermanentWidget(self.password_button)

        self.addr_converter_button = StatusBarButton(
            self.cashaddr_icon(),
            _("Toggle CashAddr Display"),
            self.toggle_cashaddr_status_bar
        )
        sb.addPermanentWidget(self.addr_converter_button)

        sb.addPermanentWidget(StatusBarButton(QIcon(":icons/preferences.png"), _("Preferences"), self.settings_dialog ) )
        self.seed_button = StatusBarButton(QIcon(":icons/seed.png"), _("Seed"), self.show_seed_dialog )
        sb.addPermanentWidget(self.seed_button)
        weakSelf = Weak(self)
        gui_object = self.gui_object
        self.status_button = StatusBarButton(QIcon(":icons/status_disconnected.png"), _("Network"), lambda: gui_object.show_network_dialog(weakSelf))
        sb.addPermanentWidget(self.status_button)
        run_hook('create_status_bar', sb)
        self.setStatusBar(sb)

    def update_lock_icon(self):
        icon = QIcon(":icons/lock.png") if self.wallet.has_password() else QIcon(":icons/unlock.png")
        self.password_button.setIcon(icon)

    def update_buttons_on_seed(self):
        self.seed_button.setVisible(self.wallet.has_seed())
        self.password_button.setVisible(self.wallet.can_change_password())
        self.send_button.setVisible(not self.wallet.is_watching_only())

    def change_password_dialog(self):
        from .password_dialog import ChangePasswordDialog
        d = ChangePasswordDialog(self.top_level_window(), self.wallet)
        ok, password, new_password, encrypt_file = d.run()
        if not ok:
            return
        try:
            self.wallet.update_password(password, new_password, encrypt_file)
        except BaseException as e:
            self.show_error(str(e))
            return
        except:
            traceback.print_exc(file=sys.stdout)
            self.show_error(_('Failed to update password'))
            return
        msg = _('Password was updated successfully') if new_password else _('Password is disabled, this wallet is not protected')
        self.show_message(msg, title=_("Success"))
        self.update_lock_icon()

    def toggle_search(self):
        self.search_box.setHidden(not self.search_box.isHidden())
        if not self.search_box.isHidden():
            self.search_box.setFocus(1)
        else:
            self.do_search('')

    def do_search(self, t):
        tab = self.tabs.currentWidget()
        if hasattr(tab, 'searchable_list'):
            tab.searchable_list.filter(t)

    def new_contact_dialog(self):
        d = WindowModalDialog(self.top_level_window(), _("New Contact"))
        vbox = QVBoxLayout(d)
        vbox.addWidget(QLabel(_('New Contact') + ':'))
        grid = QGridLayout()
        line1 = QLineEdit()
        line1.setFixedWidth(280)
        line2 = QLineEdit()
        line2.setFixedWidth(280)
        grid.addWidget(QLabel(_("Address")), 1, 0)
        grid.addWidget(line1, 1, 1)
        grid.addWidget(QLabel(_("Name")), 2, 0)
        grid.addWidget(line2, 2, 1)
        vbox.addLayout(grid)
        vbox.addLayout(Buttons(CancelButton(d), OkButton(d)))
        if d.exec_():
            self.set_contact(line2.text(), line1.text())

    def show_master_public_keys(self):
        dialog = WindowModalDialog(self.top_level_window(), _("Wallet Information"))
        dialog.setMinimumSize(500, 100)
        mpk_list = self.wallet.get_master_public_keys()
        vbox = QVBoxLayout()
        wallet_type = self.wallet.storage.get('wallet_type', '')
        grid = QGridLayout()
        basename = os.path.basename(self.wallet.storage.path)
        grid.addWidget(QLabel(_("Wallet name")+ ':'), 0, 0)
        grid.addWidget(QLabel(basename), 0, 1)
        grid.addWidget(QLabel(_("Wallet type")+ ':'), 1, 0)
        grid.addWidget(QLabel(wallet_type), 1, 1)
        grid.addWidget(QLabel(_("Script type")+ ':'), 2, 0)
        grid.addWidget(QLabel(self.wallet.txin_type), 2, 1)
        vbox.addLayout(grid)
        if self.wallet.is_deterministic():
            mpk_text = ShowQRTextEdit()
            mpk_text.setMaximumHeight(150)
            mpk_text.addCopyButton(self.app)
            def show_mpk(index):
                mpk_text.setText(mpk_list[index])
            # only show the combobox in case multiple accounts are available
            if len(mpk_list) > 1:
                def label(key):
                    if isinstance(self.wallet, Multisig_Wallet):
                        return _("cosigner") + ' ' + str(key+1)
                    return ''
                labels = [label(i) for i in range(len(mpk_list))]
                on_click = lambda clayout: show_mpk(clayout.selected_index())
                labels_clayout = ChoicesLayout(_("Master Public Keys"), labels, on_click)
                vbox.addLayout(labels_clayout.layout())
            else:
                vbox.addWidget(QLabel(_("Master Public Key")))
            show_mpk(0)
            vbox.addWidget(mpk_text)
        vbox.addStretch(1)
        vbox.addLayout(Buttons(CloseButton(dialog)))
        dialog.setLayout(vbox)
        dialog.exec_()

    def remove_wallet(self):
        if self.question('\n'.join([
                _('Delete wallet file?'),
                "%s"%self.wallet.storage.path,
                _('If your wallet contains funds, make sure you have saved its seed.')])):
            self._delete_wallet()

    @protected
    def _delete_wallet(self, password):
        wallet_path = self.wallet.storage.path
        basename = os.path.basename(wallet_path)
        r = self.gui_object.daemon.delete_wallet(wallet_path)  # implicitly also calls stop_wallet
        self.update_recently_visited(wallet_path) # this ensures it's deleted from the menu
        if r:
            self.show_error(_("Wallet removed: {}").format(basename))
        else:
            self.show_error(_("Wallet file not found: {}").format(basename))
        self.close()

    @protected
    def show_seed_dialog(self, password):
        if not self.wallet.has_seed():
            self.show_message(_('This wallet has no seed'))
            return
        keystore = self.wallet.get_keystore()
        try:
            seed = keystore.get_seed(password)
            passphrase = keystore.get_passphrase(password)
        except BaseException as e:
            self.show_error(str(e))
            return
        from .seed_dialog import SeedDialog
        d = SeedDialog(self.top_level_window(), seed, passphrase)
        d.exec_()

    def show_qrcode(self, data, title = _("QR code"), parent=None):
        if not data:
            return
        d = QRDialog(data, parent or self, title)
        d.exec_()
        d.setParent(None)  # Help Python GC this sooner rather than later

    @protected
    def show_private_key(self, address, password):
        if not address:
            return
        try:
            pk = self.wallet.export_private_key(address, password)
        except Exception as e:
            traceback.print_exc(file=sys.stdout)
            self.show_message(str(e))
            return
        xtype = bitcoin.deserialize_privkey(pk)[0]
        d = WindowModalDialog(self.top_level_window(), _("Private key"))
        d.setMinimumSize(600, 150)
        vbox = QVBoxLayout()
        vbox.addWidget(QLabel('{}: {}'.format(_("Address"), address)))
        vbox.addWidget(QLabel(_("Script type") + ': ' + xtype))
        vbox.addWidget(QLabel(_("Private key") + ':'))
        keys_e = ShowQRTextEdit(text=pk)
        keys_e.addCopyButton(self.app)
        vbox.addWidget(keys_e)
        vbox.addWidget(QLabel(_("Redeem Script") + ':'))
        rds_e = ShowQRTextEdit(text=address.to_script().hex())
        rds_e.addCopyButton(self.app)
        vbox.addWidget(rds_e)
        vbox.addLayout(Buttons(CloseButton(d)))
        d.setLayout(vbox)
        d.exec_()

    msg_sign = _("Signing with an address actually means signing with the corresponding "
                "private key, and verifying with the corresponding public key. The "
                "address you have entered does not have a unique public key, so these "
                "operations cannot be performed.") + '\n\n' + \
               _('The operation is undefined. Not just in Electron Cash, but in general.')

    @protected
    def do_sign(self, address, message, signature, password):
        address  = address.text().strip()
        message = message.toPlainText().strip()
        try:
            addr = Address.from_string(address)
        except:
            self.show_message(_('Invalid Bitcoin Cash address.'))
            return
        if addr.kind != addr.ADDR_P2PKH:
            self.show_message(_('Cannot sign messages with this type of address.') + '\n\n' + self.msg_sign)
        if self.wallet.is_watching_only():
            self.show_message(_('This is a watching-only wallet.'))
            return
        if not self.wallet.is_mine(addr):
            self.show_message(_('Address not in wallet.'))
            return
        task = partial(self.wallet.sign_message, addr, message, password)

        def show_signed_message(sig):
            signature.setText(base64.b64encode(sig).decode('ascii'))
        self.wallet.thread.add(task, on_success=show_signed_message)

    def do_verify(self, address, message, signature):
        try:
            address = Address.from_string(address.text().strip())
        except:
            self.show_message(_('Invalid Bitcoin Cash address.'))
            return
        message = message.toPlainText().strip().encode('utf-8')
        try:
            # This can throw on invalid base64
            sig = base64.b64decode(signature.toPlainText())
            verified = bitcoin.verify_message(address, sig, message)
        except:
            verified = False

        if verified:
            self.show_message(_("Signature verified"))
        else:
            self.show_error(_("Wrong signature"))

    def sign_verify_message(self, address=None):
        d = WindowModalDialog(self.top_level_window(), _('Sign/verify Message'))
        d.setMinimumSize(610, 290)

        layout = QGridLayout(d)

        message_e = QTextEdit()
        layout.addWidget(QLabel(_('Message')), 1, 0)
        layout.addWidget(message_e, 1, 1)
        layout.setRowStretch(2,3)

        address_e = QLineEdit()
        address_e.setText(address.to_ui_string() if address else '')
        layout.addWidget(QLabel(_('Address')), 2, 0)
        layout.addWidget(address_e, 2, 1)

        signature_e = QTextEdit()
        layout.addWidget(QLabel(_('Signature')), 3, 0)
        layout.addWidget(signature_e, 3, 1)
        layout.setRowStretch(3,1)

        hbox = QHBoxLayout()

        b = QPushButton(_("Sign"))
        b.clicked.connect(lambda: self.do_sign(address_e, message_e, signature_e))
        hbox.addWidget(b)

        b = QPushButton(_("Verify"))
        b.clicked.connect(lambda: self.do_verify(address_e, message_e, signature_e))
        hbox.addWidget(b)

        b = QPushButton(_("Close"))
        b.clicked.connect(d.accept)
        hbox.addWidget(b)
        layout.addLayout(hbox, 4, 1)
        d.exec_()

    @protected
    def do_decrypt(self, message_e, pubkey_e, encrypted_e, password):
        if self.wallet.is_watching_only():
            self.show_message(_('This is a watching-only wallet.'))
            return
        cyphertext = encrypted_e.toPlainText()
        task = partial(self.wallet.decrypt_message, pubkey_e.text(), cyphertext, password)
        self.wallet.thread.add(task, on_success=lambda text: message_e.setText(text.decode('utf-8')))

    def do_encrypt(self, message_e, pubkey_e, encrypted_e):
        message = message_e.toPlainText()
        message = message.encode('utf-8')
        try:
            encrypted = bitcoin.encrypt_message(message, pubkey_e.text())
            encrypted_e.setText(encrypted.decode('ascii'))
        except BaseException as e:
            traceback.print_exc(file=sys.stdout)
            self.show_warning(str(e))

    def encrypt_message(self, address=None):
        d = WindowModalDialog(self.top_level_window(), _('Encrypt/decrypt Message'))
        d.setMinimumSize(610, 490)

        layout = QGridLayout(d)

        message_e = QTextEdit()
        layout.addWidget(QLabel(_('Message')), 1, 0)
        layout.addWidget(message_e, 1, 1)
        layout.setRowStretch(2,3)

        pubkey_e = QLineEdit()
        if address:
            pubkey = self.wallet.get_public_key(address)
            if not isinstance(pubkey, str):
                pubkey = pubkey.to_ui_string()
            pubkey_e.setText(pubkey)
        layout.addWidget(QLabel(_('Public key')), 2, 0)
        layout.addWidget(pubkey_e, 2, 1)

        encrypted_e = QTextEdit()
        layout.addWidget(QLabel(_('Encrypted')), 3, 0)
        layout.addWidget(encrypted_e, 3, 1)
        layout.setRowStretch(3,1)

        hbox = QHBoxLayout()
        b = QPushButton(_("Encrypt"))
        b.clicked.connect(lambda: self.do_encrypt(message_e, pubkey_e, encrypted_e))
        hbox.addWidget(b)

        b = QPushButton(_("Decrypt"))
        b.clicked.connect(lambda: self.do_decrypt(message_e, pubkey_e, encrypted_e))
        hbox.addWidget(b)

        b = QPushButton(_("Close"))
        b.clicked.connect(d.accept)
        hbox.addWidget(b)
        layout.addLayout(hbox, 4, 1)
        d.exec_()

    def password_dialog(self, msg=None, parent=None):
        from .password_dialog import PasswordDialog
        parent = parent or self
        return PasswordDialog(parent, msg).run()

    def tx_from_text(self, txt):
        from electroncash.transaction import tx_from_str
        try:
            txt_tx = tx_from_str(txt)
            tx = Transaction(txt_tx)
            tx.deserialize()
            if self.wallet:
                my_coins = self.wallet.get_spendable_coins(None, self.config)
                my_outpoints = [vin['prevout_hash'] + ':' + str(vin['prevout_n']) for vin in my_coins]
                for i, txin in enumerate(tx.inputs()):
                    outpoint = txin['prevout_hash'] + ':' + str(txin['prevout_n'])
                    if outpoint in my_outpoints:
                        my_index = my_outpoints.index(outpoint)
                        tx._inputs[i]['value'] = my_coins[my_index]['value']
            return tx
        except:
            traceback.print_exc(file=sys.stdout)
            self.show_critical(_("Electron Cash was unable to parse your transaction"))
            return

    def read_tx_from_qrcode(self):
        from electroncash import qrscanner
        try:
            data = qrscanner.scan_barcode(self.config.get_video_device())
        except BaseException as e:
            self.show_error(str(e))
            return
        if not data:
            return
        # if the user scanned a bitcoincash URI
        if data.lower().startswith(networks.net.CASHADDR_PREFIX + ':') or data.lower().startswith(networks.net.SLPADDR_PREFIX + ':'):
            self.pay_to_URI(data)
            return
        # else if the user scanned an offline signed tx
        data = bh2u(bitcoin.base_decode(data, length=None, base=43))
        tx = self.tx_from_text(data)
        if not tx:
            return
        self.show_transaction(tx)

    def read_tx_from_file(self):
        fileName = self.getOpenFileName(_("Select your transaction file"), "*.txn")
        if not fileName:
            return
        try:
            with open(fileName, "r") as f:
                file_content = f.read()
            file_content = file_content.strip()
            tx_file_dict = json.loads(str(file_content))
        except (ValueError, IOError, OSError, json.decoder.JSONDecodeError) as reason:
            self.show_critical(_("Electron Cash was unable to open your transaction file") + "\n" + str(reason), title=_("Unable to read file or no transaction found"))
            return
        tx = self.tx_from_text(file_content)
        return tx

    def do_process_from_text(self):
        from electroncash.transaction import SerializationError
        text = text_dialog(self.top_level_window(), _('Input raw transaction'), _("Transaction:"), _("Load transaction"))
        if not text:
            return
        try:
            tx = self.tx_from_text(text)
            if tx:
                self.show_transaction(tx)
        except SerializationError as e:
            self.show_critical(_("Electron Cash was unable to deserialize the transaction:") + "\n" + str(e))

    def do_process_from_file(self):
        from electroncash.transaction import SerializationError
        try:
            tx = self.read_tx_from_file()
            if tx:
                self.show_transaction(tx)
        except SerializationError as e:
            self.show_critical(_("Electron Cash was unable to deserialize the transaction:") + "\n" + str(e))

    def do_process_from_txid(self):
        if self.gui_object.warn_if_no_network(self):
            return
        from electroncash import transaction
        txid, ok = QInputDialog.getText(self, _('Lookup transaction'), _('Transaction ID') + ':')
        if ok and txid:
            ok, r = self.network.get_raw_tx_for_txid(txid, timeout=10.0)
            if not ok:
                self.show_message(_("Error retrieving transaction") + ":\n" + r)
                return
            tx = transaction.Transaction(r)
            self.show_transaction(tx)

    @protected
    def export_privkeys_dialog(self, password):
        if self.wallet.is_watching_only():
            self.show_message(_("This is a watching-only wallet"))
            return

        if isinstance(self.wallet, Multisig_Wallet):
            self.show_message(_('WARNING: This is a multi-signature wallet.') + '\n' +
                              _('It can not be "backed up" by simply exporting these private keys.'))

        d = WindowModalDialog(self.top_level_window(), _('Private keys'))
        d.setMinimumSize(850, 300)
        vbox = QVBoxLayout(d)

        msg = "%s\n%s\n%s" % (_("WARNING: ALL your private keys are secret."),
                              _("Exposing a single private key can compromise your entire wallet!"),
                              _("In particular, DO NOT use 'redeem private key' services proposed by third parties."))
        vbox.addWidget(QLabel(msg))

        e = QTextEdit()
        e.setReadOnly(True)
        vbox.addWidget(e)

        defaultname = 'electron-cash-private-keys.csv'
        select_msg = _('Select file to export your private keys to')
        hbox, filename_e, csv_button = filename_field(self, self.config, defaultname, select_msg)
        vbox.addLayout(hbox)

        b = OkButton(d, _('Export'))
        b.setEnabled(False)
        vbox.addLayout(Buttons(CancelButton(d), b))

        private_keys = {}
        addresses = self.wallet.get_addresses()
        done = False
        cancelled = False
        def privkeys_thread():
            for addr in addresses:
                time.sleep(0.1)
                if done or cancelled:
                    break
                try:
                    privkey = self.wallet.export_private_key(addr, password)
                except InvalidPassword:
                    # See #921 -- possibly a corrupted wallet or other strangeness
                    privkey = 'INVALID_PASSWORD'
                private_keys[addr.to_ui_string()] = privkey
                self.computing_privkeys_signal.emit()
            if not cancelled:
                self.computing_privkeys_signal.disconnect()
                self.show_privkeys_signal.emit()

        def show_privkeys():
            s = "\n".join('{}\t{}'.format(addr, privkey)
                          for addr, privkey in private_keys.items())
            e.setText(s)
            b.setEnabled(True)
            self.show_privkeys_signal.disconnect()
            nonlocal done
            done = True

        def on_dialog_closed(*args):
            nonlocal done
            nonlocal cancelled
            if not done:
                cancelled = True
                self.computing_privkeys_signal.disconnect()
                self.show_privkeys_signal.disconnect()

        self.computing_privkeys_signal.connect(lambda: e.setText("Please wait... %d/%d"%(len(private_keys),len(addresses))))
        self.show_privkeys_signal.connect(show_privkeys)
        d.finished.connect(on_dialog_closed)
        threading.Thread(target=privkeys_thread).start()

        res = d.exec_()
        d.setParent(None) # for python GC
        if not res:
            done = True
            return

        filename = filename_e.text()
        if not filename:
            return

        try:
            self.do_export_privkeys(filename, private_keys, csv_button.isChecked())
        except (IOError, os.error) as reason:
            txt = "\n".join([
                _("Electron Cash was unable to produce a private key-export."),
                str(reason)
            ])
            self.show_critical(txt, title=_("Unable to create csv"))

        except Exception as e:
            self.show_message(str(e))
            return

        self.show_message(_("Private keys exported."))

    def do_export_privkeys(self, fileName, pklist, is_csv):
        with open(fileName, "w+") as f:
            if is_csv:
                transaction = csv.writer(f)
                transaction.writerow(["address", "private_key"])
                for addr, pk in pklist.items():
                    transaction.writerow(["%34s"%addr,pk])
            else:
                f.write(json.dumps(pklist, indent = 4))

    def do_import_labels(self):
        labelsFile = self.getOpenFileName(_("Open labels file"), "*.json")
        if not labelsFile: return
        try:
            with open(labelsFile, 'r') as f:
                data = f.read()
                data = json.loads(data)
            if type(data) is not dict or not len(data) or not all(type(v) is str and type(k) is str for k,v in data.items()):
                self.show_critical(_("The file you selected does not appear to contain labels."))
                return
            for key, value in data.items():
                self.wallet.set_label(key, value)
            self.show_message(_("Your labels were imported from") + " '%s'" % str(labelsFile))
        except (IOError, OSError, json.decoder.JSONDecodeError) as reason:
            self.show_critical(_("Electron Cash was unable to import your labels.") + "\n" + str(reason))
        self.address_list.update()
        self.history_list.update()
        self.utxo_list.update()
        self.history_updated_signal.emit() # inform things like address_dialog that there's a new history

    def do_export_labels(self):
        labels = self.wallet.labels
        try:
            fileName = self.getSaveFileName(_("Select file to save your labels"), 'electron-cash_labels.json', "*.json")
            if fileName:
                with open(fileName, 'w+') as f:
                    json.dump(labels, f, indent=4, sort_keys=True)
                self.show_message(_("Your labels were exported to") + " '%s'" % str(fileName))
        except (IOError, os.error) as reason:
            self.show_critical(_("Electron Cash was unable to export your labels.") + "\n" + str(reason))

    def export_history_dialog(self):
        d = WindowModalDialog(self.top_level_window(), _('Export History'))
        d.setMinimumSize(400, 200)
        vbox = QVBoxLayout(d)
        defaultname = os.path.expanduser('~/electron-cash-history.csv')
        select_msg = _('Select file to export your wallet transactions to')
        hbox, filename_e, csv_button = filename_field(self, self.config, defaultname, select_msg)
        vbox.addLayout(hbox)
        vbox.addStretch(1)
        hbox = Buttons(CancelButton(d), OkButton(d, _('Export')))
        vbox.addLayout(hbox)
        run_hook('export_history_dialog', self, hbox)
        self.update()
        res = d.exec_()
        d.setParent(None) # for python GC
        if not res:
            return
        filename = filename_e.text()
        if not filename:
            return
        try:
            self.do_export_history(self.wallet, filename, csv_button.isChecked())
        except (IOError, os.error) as reason:
            export_error_label = _("Electron Cash was unable to produce a transaction export.")
            self.show_critical(export_error_label + "\n" + str(reason), title=_("Unable to export history"))
            return
        self.show_message(_("Your wallet history has been successfully exported."))

    def plot_history_dialog(self):
        if plot_history is None:
            return
        wallet = self.wallet
        history = wallet.get_history()
        if len(history) > 0:
            plt = plot_history(self.wallet, history)
            plt.show()

    def do_export_history(self, wallet, fileName, is_csv):
        history = wallet.export_history(fx=self.fx)
        lines = []
        for item in history:
            if is_csv:
                lines.append([item['txid'], item.get('label', ''), item['confirmations'], item['value'], item['date']])
            else:
                lines.append(item)

        with open(fileName, "w+") as f:
            if is_csv:
                transaction = csv.writer(f, lineterminator='\n')
                transaction.writerow(["transaction_hash","label", "confirmations", "value", "timestamp"])
                for line in lines:
                    transaction.writerow(line)
            else:
                f.write(json.dumps(lines, indent=4))

    def sweep_key_dialog(self):
        addresses = self.wallet.get_unused_addresses()
        if not addresses:
            try:
                addresses = self.wallet.get_receiving_addresses()
            except AttributeError:
                addresses = self.wallet.get_addresses()
        if not addresses:
            self.show_warning(_('Wallet has no address to sweep to'))
            return

        d = WindowModalDialog(self.top_level_window(), title=_('Sweep private keys'))
        d.setMinimumSize(600, 300)

        vbox = QVBoxLayout(d)
        bip38_warn_label = QLabel(_("<b>ERROR: Electron Cash does not support import of passworded BIP38 private keys (private keys starting in 6P...).</b> Decrypt keys to WIF format (starting with 5, K, or L) in order to sweep."))
        bip38_warn_label.setWordWrap(True)
        bip38_warn_label.setHidden(True)
        vbox.addWidget(bip38_warn_label)
        vbox.addWidget(QLabel(_("Enter private keys:")))

        keys_e = ScanQRTextEdit(allow_multi=True)
        keys_e.setTabChangesFocus(True)
        vbox.addWidget(keys_e)

        h, addr_combo = address_combo(addresses)
        vbox.addLayout(h)

        vbox.addStretch(1)
        sweep_button = OkButton(d, _('Sweep'))
        vbox.addLayout(Buttons(CancelButton(d), sweep_button))

        def get_address_text():
            return addr_combo.currentText()

        def get_priv_keys():
            return keystore.get_private_keys(keys_e.toPlainText())


        def enable_sweep():
            try:
                sweepok = bool(get_address_text() and get_priv_keys())
                hasbip38 = False
            except ValueError as e:
                if e.args != ('bip38',):
                    raise
                sweepok = False
                hasbip38 = True
            sweep_button.setEnabled(sweepok)
            bip38_warn_label.setHidden(not hasbip38)

        keys_e.textChanged.connect(enable_sweep)
        enable_sweep()
        res = d.exec_()
        d.setParent(None)
        if not res:
            return

        try:
            self.do_clear()
            coins, keypairs = sweep_preparations(get_priv_keys(), self.network)
            self.tx_external_keypairs = keypairs
            self.payto_e.setText(get_address_text())
            self.spend_coins(coins)
            self.spend_max()
        except BaseException as e:
            self.show_message(str(e))
            return
        self.payto_e.setFrozen(True)
        self.amount_e.setFrozen(True)
        self.warn_if_watching_only()

    def _do_import(self, title, msg, func):
        text = text_dialog(self.top_level_window(), title, msg + ' :', _('Import'),
                           allow_multi=True)
        if not text:
            return
        bad = []
        good = []
        for key in str(text).split():
            try:
                addr = func(key)
                good.append(addr)
            except BaseException as e:
                bad.append(key)
                continue
        if good:
            self.show_message(_("The following addresses were added") + ':\n' + '\n'.join(good))
        if bad:
            self.show_critical(_("The following inputs could not be imported") + ':\n'+ '\n'.join(bad))
        self.address_list.update()
        self.history_list.update()
        self.history_updated_signal.emit() # inform things like address_dialog that there's a new history

    def import_addresses(self):
        if not self.wallet.can_import_address():
            return
        title, msg = _('Import addresses'), _("Enter addresses")
        def import_addr(addr):
            if self.wallet.import_address(Address.from_string(addr)):
                return addr
            return ''
        self._do_import(title, msg, import_addr)

    @protected
    def do_import_privkey(self, password):
        if not self.wallet.can_import_privkey():
            return
        title, msg = _('Import private keys'), _("Enter private keys")
        self._do_import(title, msg, lambda x: self.wallet.import_private_key(x, password))

    def update_fiat(self):
        b = self.fx and self.fx.is_enabled()
        self.fiat_send_e.setVisible(b)
        self.fiat_receive_e.setVisible(b)
        self.history_list.refresh_headers()
        self.history_list.update()
        self.history_updated_signal.emit() # inform things like address_dialog that there's a new history
        self.address_list.refresh_headers()
        self.address_list.update()
        self.update_status()

    def cashaddr_icon(self):
        if self.config.get('addr_format', 0) == 1:
            return QIcon(":icons/tab_converter.png")
        elif self.config.get('addr_format', 0)==2:
            return QIcon(":icons/tab_converter_slp.png")
        else:
            return QIcon(":icons/tab_converter_bw.png")


    def update_cashaddr_icon(self):
        self.addr_converter_button.setIcon(self.cashaddr_icon())

    def toggle_cashaddr_status_bar(self):
        self.toggle_cashaddr(self.config.get('addr_format', 2))

    def toggle_cashaddr_settings(self,state):
        self.toggle_cashaddr(state, True)

    def toggle_cashaddr(self, format, specified = False):
        #Gui toggle should just increment, if "specified" is True it is being set from preferences, so leave the value as is.
        if specified==False:
            if self.config.get('enable_slp'):
                max_format=2
            else:
                max_format=1
            format+=1
            if format > max_format:
                format=0
        self.config.set_key('addr_format', format)
        Address.show_cashaddr(format)
        self.setAddrFormatText(format)
        if format == 2:
            self.slp_amount_e.setEnabled(True)
            self.token_type_combo.setEnabled(True)
        else:
            self.slp_amount_e.setEnabled(False)
            self.token_type_combo.setCurrentIndex(0)
            #self.token_type_combo.setEnabled(False)
        for window in self.gui_object.windows:
            window.cashaddr_toggled_signal.emit()

    def setAddrFormatText(self, format):
        try:
            if format == 0:
                self.addr_format_label.setText("Addr Format: Legacy")
            elif format == 1:
                self.addr_format_label.setText("Addr Format: Cash")
            else:
                self.addr_format_label.setText("Addr Format: SLP")
        except AttributeError:
            pass

    def settings_dialog(self):
        self.need_restart = False
        d = WindowModalDialog(self.top_level_window(), _('Preferences'))
        vbox = QVBoxLayout()
        tabs = QTabWidget()
        gui_widgets = []
        fee_widgets = []
        tx_widgets = []
        id_widgets = []

        addr_format_choices = ["Legacy Format","CashAddr Format","SLP Format"]
        addr_format_dict={'Legacy Format':0,'CashAddr Format':1,'SLP Format':2}
        msg = _('Choose which format the wallet displays for Bitcoin Cash addresses')
        addr_format_label = HelpLabel(_('Address Format') + ':', msg)
        addr_format_combo = QComboBox()
        addr_format_combo.addItems(addr_format_choices)
        addr_format_combo.setCurrentIndex(self.config.get("addr_format", 0))
        addr_format_combo.currentIndexChanged.connect(self.toggle_cashaddr_settings)

        gui_widgets.append((addr_format_label,addr_format_combo))

        # language
        lang_help = _('Select which language is used in the GUI (after restart).')
        lang_label = HelpLabel(_('Language') + ':', lang_help)
        lang_combo = QComboBox()
        from electroncash.i18n import languages

        language_names = []
        language_keys = []
        for item in languages.items():
            language_keys.append(item[0])
            language_names.append(item[1])
        lang_combo.addItems(language_names)
        try:
            index = language_keys.index(self.config.get("language",''))
        except ValueError:
            index = 0
        lang_combo.setCurrentIndex(index)

        if not self.config.is_modifiable('language'):
            for w in [lang_combo, lang_label]:
                w.setEnabled(False)

        def on_lang(x):
            lang_request = language_keys[lang_combo.currentIndex()]
            if lang_request != self.config.get('language'):
                self.config.set_key("language", lang_request, True)
                self.need_restart = True
        lang_combo.currentIndexChanged.connect(on_lang)
        gui_widgets.append((lang_label, lang_combo))

        nz_help = _('Number of zeros displayed after the decimal point. For example, if this is set to 2, "1." will be displayed as "1.00"')
        nz_label = HelpLabel(_('Zeros after decimal point') + ':', nz_help)
        nz = QSpinBox()
        nz.setMinimum(0)
        nz.setMaximum(self.decimal_point)
        nz.setValue(self.num_zeros)
        if not self.config.is_modifiable('num_zeros'):
            for w in [nz, nz_label]: w.setEnabled(False)
        def on_nz():
            value = nz.value()
            if self.num_zeros != value:
                self.num_zeros = value
                self.config.set_key('num_zeros', value, True)
                self.update_tabs()
                self.update_status()
        nz.valueChanged.connect(on_nz)
        gui_widgets.append((nz_label, nz))

        def on_customfee(x):
            amt = customfee_e.get_amount()
            m = int(amt * 1000.0) if amt is not None else None
            self.config.set_key('customfee', m)
            self.fee_slider.update()
            self.fee_slider_mogrifier()

        customfee_e = BTCSatsByteEdit()
        customfee_e.setAmount(self.config.custom_fee_rate() / 1000.0 if self.config.has_custom_fee_rate() else None)
        customfee_e.textChanged.connect(on_customfee)
        customfee_label = HelpLabel(_('Custom Fee Rate'), _('Custom Fee Rate in Satoshis per byte'))
        fee_widgets.append((customfee_label, customfee_e))

        feebox_cb = QCheckBox(_('Edit fees manually'))
        feebox_cb.setChecked(self.config.get('show_fee', False))
        feebox_cb.setToolTip(_("Show fee edit box in send tab."))
        def on_feebox(x):
            self.config.set_key('show_fee', x == Qt.Checked)
            self.fee_e.setVisible(bool(x))
        feebox_cb.stateChanged.connect(on_feebox)
        fee_widgets.append((feebox_cb, None))

        msg = _('OpenAlias record, used to receive coins and to sign payment requests.') + '\n\n'\
              + _('The following alias providers are available:') + '\n'\
              + '\n'.join(['https://cryptoname.co/', 'http://xmr.link']) + '\n\n'\
              + 'For more information, see http://openalias.org'
        alias_label = HelpLabel(_('OpenAlias') + ':', msg)
        alias = self.config.get('alias','')
        alias_e = QLineEdit(alias)
        def set_alias_color():
            if not self.config.get('alias'):
                alias_e.setStyleSheet("")
                return
            if self.alias_info:
                alias_addr, alias_name, validated = self.alias_info
                alias_e.setStyleSheet((ColorScheme.GREEN if validated else ColorScheme.RED).as_stylesheet(True))
            else:
                alias_e.setStyleSheet(ColorScheme.RED.as_stylesheet(True))
        def on_alias_edit():
            alias_e.setStyleSheet("")
            alias = str(alias_e.text())
            self.config.set_key('alias', alias, True)
            if alias:
                self.fetch_alias()
        set_alias_color()
        self.alias_received_signal.connect(set_alias_color)
        alias_e.editingFinished.connect(on_alias_edit)
        id_widgets.append((alias_label, alias_e))

        # SSL certificate
        msg = ' '.join([
            _('SSL certificate used to sign payment requests.'),
            _('Use setconfig to set ssl_chain and ssl_privkey.'),
        ])
        if self.config.get('ssl_privkey') or self.config.get('ssl_chain'):
            try:
                SSL_identity = paymentrequest.check_ssl_config(self.config)
                SSL_error = None
            except BaseException as e:
                SSL_identity = "error"
                SSL_error = str(e)
        else:
            SSL_identity = ""
            SSL_error = None
        SSL_id_label = HelpLabel(_('SSL certificate') + ':', msg)
        SSL_id_e = QLineEdit(SSL_identity)
        SSL_id_e.setStyleSheet((ColorScheme.RED if SSL_error else ColorScheme.GREEN).as_stylesheet(True) if SSL_identity else '')
        if SSL_error:
            SSL_id_e.setToolTip(SSL_error)
        SSL_id_e.setReadOnly(True)
        id_widgets.append((SSL_id_label, SSL_id_e))

        units = ['BCH', 'mBCH', 'cash']
        msg = _('Base unit of your wallet.')\
              + '\n1 BCH = 1,000 mBCH = 1,000,000 cash.\n' \
              + _(' These settings affects the fields in the Send tab')+' '
        unit_label = HelpLabel(_('Base unit') + ':', msg)
        unit_combo = QComboBox()
        unit_combo.addItems(units)
        unit_combo.setCurrentIndex(units.index(self.base_unit()))
        def on_unit(x, nz):
            unit_result = units[unit_combo.currentIndex()]
            if self.base_unit() == unit_result:
                return
            edits = self.amount_e, self.fee_e, self.receive_amount_e
            amounts = [edit.get_amount() for edit in edits]
            if unit_result == 'BCH':
                self.decimal_point = 8
            elif unit_result == 'mBCH':
                self.decimal_point = 5
            elif unit_result == 'cash':
                self.decimal_point = 2
            else:
                raise Exception('Unknown base unit')
            self.config.set_key('decimal_point', self.decimal_point, True)
            nz.setMaximum(self.decimal_point)
            for edit, amount in zip(edits, amounts):
                edit.setAmount(amount)
            self.update_tabs()
            self.update_status()
        unit_combo.currentIndexChanged.connect(lambda x: on_unit(x, nz))
        gui_widgets.append((unit_label, unit_combo))



        block_explorers = web.BE_sorted_list()
        msg = _('Choose which online block explorer to use for functions that open a web browser')
        block_ex_label = HelpLabel(_('Online Block Explorer') + ':', msg)
        block_ex_combo = QComboBox()
        block_ex_combo.addItems(block_explorers)
        block_ex_combo.setCurrentIndex(block_ex_combo.findText(web.BE_from_config(self.config)))
        def on_be(x):
            be_result = block_explorers[block_ex_combo.currentIndex()]
            self.config.set_key('block_explorer', be_result, True)
        block_ex_combo.currentIndexChanged.connect(on_be)
        gui_widgets.append((block_ex_label, block_ex_combo))

        from electroncash import qrscanner
        system_cameras = qrscanner._find_system_cameras()
        qr_combo = QComboBox()
        qr_combo.addItem("Default","default")
        for camera, device in system_cameras.items():
            qr_combo.addItem(camera, device)
        #combo.addItem("Manually specify a device", config.get("video_device"))
        index = qr_combo.findData(self.config.get("video_device"))
        qr_combo.setCurrentIndex(index)
        msg = _("Install the zbar package to enable this.")
        qr_label = HelpLabel(_('Video Device') + ':', msg)
        qr_combo.setEnabled(qrscanner.libzbar is not None)
        on_video_device = lambda x: self.config.set_key("video_device", qr_combo.itemData(x), True)
        qr_combo.currentIndexChanged.connect(on_video_device)
        gui_widgets.append((qr_label, qr_combo))

        colortheme_combo = QComboBox()
        colortheme_combo.addItem(_('Light'), 'default')
        colortheme_combo.addItem(_('Dark'), 'dark')
        theme_name = self.config.get('qt_gui_color_theme', 'default')
        dark_theme_available = self.gui_object.is_dark_theme_available()
        if theme_name == 'dark' and not dark_theme_available:
            theme_name = 'default'
        index = colortheme_combo.findData(theme_name)
        if index < 0: index = 0
        colortheme_combo.setCurrentIndex(index)
        msg = ( _("Dark theme support requires the package 'QDarkStyle' (typically installed via the 'pip3' command on Unix & macOS).")
               if not dark_theme_available
               else '' )
        lbltxt = _('Color theme') + ':'
        colortheme_label = HelpLabel(lbltxt, msg) if msg else QLabel(lbltxt)
        def on_colortheme(x):
            item_data = colortheme_combo.itemData(x)
            if not dark_theme_available and item_data == 'dark':
                self.show_error(_("Dark theme is not available. Please install QDarkStyle to access this feature."))
                colortheme_combo.setCurrentIndex(0)
                return
            self.config.set_key('qt_gui_color_theme', item_data, True)
            if theme_name != item_data:
                self.need_restart = True
        colortheme_combo.currentIndexChanged.connect(on_colortheme)
        gui_widgets.append((colortheme_label, colortheme_combo))

        gui_widgets.append((None, None)) # spacer
        updatecheck_cb = QCheckBox(_("Automatically check for updates"))
        updatecheck_cb.setChecked(self.gui_object.has_auto_update_check())
        updatecheck_cb.setToolTip(_("Enable this option if you wish to be notified as soon as a new version of Electron Cash becomes available"))
        def on_set_updatecheck(v):
            self.gui_object.set_auto_update_check(v == Qt.Checked)
        updatecheck_cb.stateChanged.connect(on_set_updatecheck)
        gui_widgets.append((updatecheck_cb, None))


        usechange_cb = QCheckBox(_('Use change addresses'))
        usechange_cb.setChecked(self.wallet.use_change)
        def on_usechange(x):
            usechange_result = x == Qt.Checked
            if self.wallet.use_change != usechange_result:
                self.wallet.use_change = usechange_result
                self.wallet.storage.put('use_change', self.wallet.use_change)
                multiple_cb.setEnabled(self.wallet.use_change)
        usechange_cb.stateChanged.connect(on_usechange)
        usechange_cb.setToolTip(_('Using change addresses makes it more difficult for other people to track your transactions.'))
        tx_widgets.append((usechange_cb, None))

        def on_multiple(x):
            multiple = x == Qt.Checked
            if self.wallet.multiple_change != multiple:
                self.wallet.multiple_change = multiple
                self.wallet.storage.put('multiple_change', multiple)
        multiple_change = self.wallet.multiple_change
        multiple_cb = QCheckBox(_('Use multiple change addresses'))
        multiple_cb.setEnabled(self.wallet.use_change)
        multiple_cb.setToolTip('\n'.join([
            _('In some cases, use up to 3 change addresses in order to break '
              'up large coin amounts and obfuscate the recipient address.'),
            _('This may result in higher transactions fees.')
        ]))
        multiple_cb.setChecked(multiple_change)
        multiple_cb.stateChanged.connect(on_multiple)
        tx_widgets.append((multiple_cb, None))

        def fmt_docs(key, klass):
            lines = [ln.lstrip(" ") for ln in klass.__doc__.split("\n")]
            return '\n'.join([key, "", " ".join(lines)])

        def on_unconf(x):
            self.config.set_key('confirmed_only', bool(x))
        conf_only = self.config.get('confirmed_only', False)
        unconf_cb = QCheckBox(_('Spend only confirmed coins'))
        unconf_cb.setToolTip(_('Spend only confirmed inputs.'))
        unconf_cb.setChecked(conf_only)
        unconf_cb.stateChanged.connect(on_unconf)
        tx_widgets.append((unconf_cb, None))

        # Fiat Currency
        hist_checkbox = QCheckBox()
        fiat_address_checkbox = QCheckBox()
        ccy_combo = QComboBox()
        ex_combo = QComboBox()

        def on_opret(x):
            self.config.set_key('enable_opreturn', bool(x))
            if not x:
                self.message_opreturn_e.setText("")
                self.op_return_toolong = False
            self.message_opreturn_e.setHidden(not x)
            self.opreturn_rawhex_cb.setHidden(not x)
            self.opreturn_label.setHidden(not x)

        enable_opreturn = bool(self.config.get('enable_opreturn'))
        opret_cb = QCheckBox(_('Enable OP_RETURN output'))
        opret_cb.setToolTip(_('Enable posting messages with OP_RETURN.'))
        opret_cb.setChecked(enable_opreturn)
        opret_cb.stateChanged.connect(on_opret)
        tx_widgets.append((opret_cb,None))

        def on_slptok_pref(x):
            x = bool(x)
            self.config.set_key('enable_slp', x)

            wallet = self.wallet

            self.slp_amount_e.setHidden(not x)
            self.slp_max_button.setHidden(not x)
            self.token_type_combo.setHidden(not x)
            self.slp_amount_label.setHidden(not x)
            self.slp_token_type_label.setHidden(not x)

            if x:
                self.toggle_tab(self.slp_mgt_tab, 1)
                self.toggle_tab(self.slp_history_tab, 1)
                opret_cb.setChecked(False)
                opret_cb.setDisabled(True)
                self.config.set_key('enable_opreturn',False)
                self.toggle_cashaddr(2, True)
            else:
                self.toggle_tab(self.slp_mgt_tab, 2)
                self.toggle_tab(self.slp_history_tab, 2)
                opret_cb.setEnabled(True)
                self.slp_amount_e.setAmount(0)
                self.slp_amount_e.setText("")
                self.token_type_combo.setCurrentIndex(0)
                self.toggle_cashaddr(1, True)

            wallet.enable_slp() if x else wallet.disable_slp()

            self.update_token_type_combo()
            self.update_cashaddr_icon()
            self.update_tabs()

        enable_slp = bool(self.config.get('enable_slp'))
        on_slptok_pref(enable_slp)
        slp_cb = QCheckBox(_('Enable SLP tokens'))
        slp_cb.setToolTip(_('Enable managing and sending SLP tokens.'))
        slp_cb.setChecked(enable_slp)
        slp_cb.stateChanged.connect(on_slptok_pref)
        tx_widgets.append((slp_cb, None))

        def update_currencies():
            if not self.fx: return
            currencies = sorted(self.fx.get_currencies(self.fx.get_history_config()))
            ccy_combo.clear()
            ccy_combo.addItems([_('None')] + currencies)
            if self.fx.is_enabled():
                ccy_combo.setCurrentIndex(ccy_combo.findText(self.fx.get_currency()))

        def update_history_cb():
            if not self.fx: return
            hist_checkbox.setChecked(self.fx.get_history_config())
            hist_checkbox.setEnabled(self.fx.is_enabled())

        def update_fiat_address_cb():
            if not self.fx: return
            fiat_address_checkbox.setChecked(self.fx.get_fiat_address_config())

        def update_exchanges():
            if not self.fx: return
            b = self.fx.is_enabled()
            ex_combo.setEnabled(b)
            if b:
                h = self.fx.get_history_config()
                c = self.fx.get_currency()
                exchanges = self.fx.get_exchanges_by_ccy(c, h)
            else:
                exchanges = self.fx.get_exchanges_by_ccy('USD', False)
            ex_combo.clear()
            ex_combo.addItems(sorted(exchanges))
            ex_combo.setCurrentIndex(ex_combo.findText(self.fx.config_exchange()))

        def on_currency(hh):
            if not self.fx: return
            b = bool(ccy_combo.currentIndex())
            ccy = str(ccy_combo.currentText()) if b else None
            self.fx.set_enabled(b)
            if b and ccy != self.fx.ccy:
                self.fx.set_currency(ccy)
            update_history_cb()
            update_exchanges()
            self.update_fiat()

        def on_exchange(idx):
            exchange = str(ex_combo.currentText())
            if self.fx and self.fx.is_enabled() and exchange and exchange != self.fx.exchange.name():
                self.fx.set_exchange(exchange)

        def on_history(checked):
            if not self.fx: return
            self.fx.set_history_config(checked)
            update_exchanges()
            self.history_list.refresh_headers()
            self.slp_history_list.refresh_headers()
            if self.fx.is_enabled() and checked:
                # reset timeout to get historical rates
                self.fx.timeout = 0

        def on_fiat_address(checked):
            if not self.fx: return
            self.fx.set_fiat_address_config(checked)
            self.address_list.refresh_headers()
            self.address_list.update()

        update_currencies()
        update_history_cb()
        update_fiat_address_cb()
        update_exchanges()
        ccy_combo.currentIndexChanged.connect(on_currency)
        hist_checkbox.stateChanged.connect(on_history)
        fiat_address_checkbox.stateChanged.connect(on_fiat_address)
        ex_combo.currentIndexChanged.connect(on_exchange)

        fiat_widgets = []
        fiat_widgets.append((QLabel(_('Fiat currency')), ccy_combo))
        fiat_widgets.append((QLabel(_('Show history rates')), hist_checkbox))
        fiat_widgets.append((QLabel(_('Show Fiat balance for addresses')), fiat_address_checkbox))
        fiat_widgets.append((QLabel(_('Source')), ex_combo))

        tabs_info = [
            (fee_widgets, _('Fees')),
            (tx_widgets, _('Transactions')),
            (gui_widgets, _('General')),
            (fiat_widgets, _('Fiat')),
            (id_widgets, _('Identity')),
        ]
        for widgets, name in tabs_info:
            tab = QWidget()
            grid = QGridLayout(tab)
            grid.setColumnStretch(0,1)
            for a,b in widgets:
                i = grid.rowCount()
                if b:
                    if a:
                        grid.addWidget(a, i, 0)
                    grid.addWidget(b, i, 1)
                else:
                    if a:
                        grid.addWidget(a, i, 0, 1, 2)
                    else:
                        grid.addItem(QSpacerItem(15, 15), i, 0, 1, 2)
            tabs.addTab(tab, name)

        vbox.addWidget(tabs)
        vbox.addStretch(1)
        vbox.addLayout(Buttons(CloseButton(d)))
        d.setLayout(vbox)

        # run the dialog
        d.exec_()
        d.setParent(None) # for Python GC

        if self.fx:
            self.fx.timeout = 0

        self.alias_received_signal.disconnect(set_alias_color)

        run_hook('close_settings_dialog')
        if self.need_restart:
            self.show_warning(_('Please restart Electron Cash to activate the new GUI settings'), title=_('Success'))


    def closeEvent(self, event):
        # It seems in some rare cases this closeEvent() is called twice
        if not self.cleaned_up:
            self.cleaned_up = True
            self.clean_up()
        event.accept()

    def is_alive(self): return bool(not self.cleaned_up)

    def clean_up_connections(self):
        def disconnect_signals():
            for attr_name in dir(self):
                if attr_name.endswith("_signal"):
                    sig = getattr(self, attr_name)
                    if isinstance(sig, pyqtBoundSignal):
                        try: sig.disconnect()
                        except TypeError: pass # no connections
                elif attr_name.endswith("__RateLimiter"): # <--- NB: this needs to match the attribute name in util.py rate_limited decorator
                    rl_obj = getattr(self, attr_name)
                    if isinstance(rl_obj, RateLimiter):
                        rl_obj.kill_timer()
            try: self.disconnect()
            except TypeError: pass
        def disconnect_network_callbacks():
            if self.network:
                self.network.unregister_callback(self.on_network)
                self.network.unregister_callback(self.on_quotes)
                self.network.unregister_callback(self.on_history)
        # /
        disconnect_network_callbacks()
        disconnect_signals()

    def clean_up_children(self):
        # the menu bar and status bar hold references to self, so clear them to help GC this window
        if self.menuBar():
            self.menuBar().clear()  # Note we need to clear here rather than setParent(None) to avoid a crash bug. See #1167
        self.setStatusBar(None)
        # Reparent children to 'None' so python GC can clean them up sooner rather than later.
        # This also hopefully helps accelerate this window's GC.
        children = [c for c in self.children()
                    if (isinstance(c, (QWidget,QAction,QShortcut,TaskThread))
                        and not isinstance(c, (QStatusBar, QMenuBar, QFocusFrame)))]
        for c in children:
            try: c.disconnect()
            except TypeError: pass
            c.setParent(None)

    def clean_up(self):
        self.wallet.thread.stop()
        self.wallet.thread.wait() # Join the thread to make sure it's really dead.

        # We catch these errors with the understanding that there is no recovery at
        # this point, given user has likely performed an action we cannot recover
        # cleanly from.  So we attempt to exit as cleanly as possible.
        try:
            self.config.set_key("is_maximized", self.isMaximized())
            self.config.set_key("console-history", self.console.history[-50:], True)
        except (OSError, PermissionError) as e:
            self.print_error("unable to write to config (directory removed?)", e)

        if not self.isMaximized():
            try:
                g = self.geometry()
                self.wallet.storage.put("winpos-qt", [g.left(),g.top(),g.width(),g.height()])
            except (OSError, PermissionError) as e:
                self.print_error("unable to write to wallet storage (directory removed?)", e)

        # Should be no side-effects in this function relating to file access past this point.
        if self.qr_window:
            self.qr_window.close()
            self.qr_window = None # force GC sooner rather than later.
        self._close_wallet()


        try: self.gui_object.timer.timeout.disconnect(self.timer_actions)
        except TypeError: pass # defensive programming: this can happen if we got an exception before the timer action was connected

        self.gui_object.close_window(self) # implicitly runs the hook: on_close_window
        # Now, actually STOP the wallet's synchronizer and verifiers and remove
        # it from the daemon. Note that its addresses will still stay
        # 'subscribed' to the ElectrumX server until we connect to a new server,
        # (due to ElectrumX protocol limitations).. but this is harmless.
        self.gui_object.daemon.stop_wallet(self.wallet.storage.path)

        # At this point all plugins should have removed any references to this window.
        # Now, just to be paranoid, do some active destruction of signal/slot connections as well as
        # Removing child widgets forcefully to speed up Python's own GC of this window.
        self.clean_up_connections()
        self.clean_up_children()

        # And finally, print when we are destroyed by C++ for debug purposes
        # We must call this here as above calls disconnected all signals
        # involving this widget.
        destroyed_print_error(self)


    def internal_plugins_dialog(self):
        if self.internalpluginsdialog:
            # NB: reentrance here is possible due to the way the window menus work on MacOS.. so guard against it
            self.internalpluginsdialog.raise_()
            return
        d = WindowModalDialog(self.top_level_window(), _('Optional Features'))
        weakD = Weak.ref(d)

        gui_object = self.gui_object
        plugins = gui_object.plugins

        vbox = QVBoxLayout(d)

        # plugins
        scroll = QScrollArea()
        scroll.setEnabled(True)
        scroll.setWidgetResizable(True)
        scroll.setMinimumSize(400,250)
        vbox.addWidget(scroll)

        w = QWidget()
        scroll.setWidget(w)
        w.setMinimumHeight(plugins.get_internal_plugin_count() * 35)

        grid = QGridLayout()
        grid.setColumnStretch(0,1)
        weakGrid = Weak.ref(grid)
        w.setLayout(grid)

        settings_widgets = Weak.ValueDictionary()

        def enable_settings_widget(p, name, i):
            widget = settings_widgets.get(name)
            grid = weakGrid()
            d = weakD()
            if d and grid and not widget and p and p.requires_settings():
                widget = settings_widgets[name] = p.settings_widget(d)
                grid.addWidget(widget, i, 1)
            if widget:
                widget.setEnabled(bool(p and p.is_enabled()))
                if not p:
                    # Need to delete settings widget because keeping it around causes bugs as it points to a now-dead plugin instance
                    settings_widgets.pop(name)
                    widget.hide(); widget.setParent(None); widget.deleteLater(); widget = None

        def do_toggle(weakCb, name, i):
            cb = weakCb()
            if cb:
                p = plugins.toggle_internal_plugin(name)
                cb.setChecked(bool(p))
                enable_settings_widget(p, name, i)
                # All plugins get this whenever one is toggled.
                run_hook('init_qt', gui_object)

        for i, descr in enumerate(plugins.internal_plugin_metadata.values()):
            name = descr['__name__']
            p = plugins.get_internal_plugin(name)
            if descr.get('registers_keystore'):
                continue
            try:
                cb = QCheckBox(descr['fullname'])
                weakCb = Weak.ref(cb)
                plugin_is_loaded = p is not None
                cb_enabled = (not plugin_is_loaded and plugins.is_internal_plugin_available(name, self.wallet)
                              or plugin_is_loaded and p.can_user_disable())
                cb.setEnabled(cb_enabled)
                cb.setChecked(plugin_is_loaded and p.is_enabled())
                grid.addWidget(cb, i, 0)
                enable_settings_widget(p, name, i)
                cb.clicked.connect(partial(do_toggle, weakCb, name, i))
                msg = descr['description']
                if descr.get('requires'):
                    msg += '\n\n' + _('Requires') + ':\n' + '\n'.join(map(lambda x: x[1], descr.get('requires')))
                grid.addWidget(HelpButton(msg), i, 2)
            except Exception:
                self.print_msg("error: cannot display plugin", name)
                traceback.print_exc(file=sys.stdout)
        grid.setRowStretch(len(plugins.internal_plugin_metadata.values()), 1)
        vbox.addLayout(Buttons(CloseButton(d)))
        self.internalpluginsdialog = d
        d.exec_()
        self.internalpluginsdialog = None # Python GC please!

    def external_plugins_dialog(self):
        if self.externalpluginsdialog:
            # NB: reentrance here is possible due to the way the window menus work on MacOS.. so guard against it
            self.externalpluginsdialog.raise_()
            return
        from . import external_plugins_window
        d = external_plugins_window.ExternalPluginsDialog(self, _('Plugin Manager'))
        self.externalpluginsdialog = d
        d.exec_()
        self.externalpluginsdialog = None # allow python to GC

    def cpfp(self, parent_tx, new_tx):
        total_size = parent_tx.estimated_size() + new_tx.estimated_size()
        d = WindowModalDialog(self.top_level_window(), _('Child Pays for Parent'))
        vbox = QVBoxLayout(d)
        msg = (
            "A CPFP is a transaction that sends an unconfirmed output back to "
            "yourself, with a high fee. The goal is to have miners confirm "
            "the parent transaction in order to get the fee attached to the "
            "child transaction.")
        vbox.addWidget(WWLabel(_(msg)))
        msg2 = ("The proposed fee is computed using your "
            "fee/kB settings, applied to the total size of both child and "
            "parent transactions. After you broadcast a CPFP transaction, "
            "it is normal to see a new unconfirmed transaction in your history.")
        vbox.addWidget(WWLabel(_(msg2)))
        grid = QGridLayout()
        grid.addWidget(QLabel(_('Total size') + ':'), 0, 0)
        grid.addWidget(QLabel('%d bytes'% total_size), 0, 1)
        max_fee = new_tx.output_value()
        grid.addWidget(QLabel(_('Input amount') + ':'), 1, 0)
        grid.addWidget(QLabel(self.format_amount(max_fee) + ' ' + self.base_unit()), 1, 1)
        output_amount = QLabel('')
        grid.addWidget(QLabel(_('Output amount') + ':'), 2, 0)
        grid.addWidget(output_amount, 2, 1)
        fee_e = BTCAmountEdit(self.get_decimal_point)
        def f(x):
            a = max_fee - fee_e.get_amount()
            output_amount.setText((self.format_amount(a) + ' ' + self.base_unit()) if a else '')
        fee_e.textChanged.connect(f)
        fee = self.config.fee_per_kb() * total_size / 1000
        fee_e.setAmount(fee)
        grid.addWidget(QLabel(_('Fee' + ':')), 3, 0)
        grid.addWidget(fee_e, 3, 1)
        def on_rate(dyn, pos, fee_rate):
            fee = fee_rate * total_size / 1000
            fee = min(max_fee, fee)
            fee_e.setAmount(fee)
        fee_slider = FeeSlider(self, self.config, on_rate)
        fee_slider.update()
        grid.addWidget(fee_slider, 4, 1)
        vbox.addLayout(grid)
        vbox.addLayout(Buttons(CancelButton(d), OkButton(d)))
        result = d.exec_()
        d.setParent(None) # So Python can GC
        if not result:
            return
        fee = fee_e.get_amount()
        if fee > max_fee:
            self.show_error(_('Max fee exceeded'))
            return
        new_tx = self.wallet.cpfp(parent_tx, fee)
        if new_tx is None:
            self.show_error(_('CPFP no longer valid'))
            return
        self.show_transaction(new_tx)

    def rebuild_history(self):
        if self.gui_object.warn_if_no_network(self):
            # Don't allow if offline mode.
            return
        msg = ' '.join([
            _('This feature is intended to allow you to rebuild a wallet if it has become corrupted.'),
            "\n\n"+_('Your entire transaction history will be downloaded again from the server and verified from the blockchain.'),
            _('Just to be safe, back up your wallet file first!'),
            "\n\n"+_("Rebuild this wallet's history now?")
        ])
        if self.question(msg, title=_("Rebuild Wallet History")):
            try:
                self.wallet.rebuild_history()
            except RuntimeError as e:
                self.show_error(str(e))

class TxUpdateMgr(QObject, PrintError):
    ''' Manages new transaction notifications and transaction verified
    notifications from the network thread. It collates them and sends them to
    the appropriate GUI controls in the main_window in an efficient manner. '''
    def __init__(self, main_window_parent):
        assert isinstance(main_window_parent, ElectrumWindow), "{} must be constructed with an ElectrumWindow as its parent.".format(__class__.__name__)
        super().__init__(main_window_parent)
        self.lock = threading.Lock()  # used to lock thread-shared attrs below
        # begin thread-shared attributes
        self.notif_q = []
        self.verif_q = []
        self.need_process_v, self.need_process_n = False, False
        # /end thread-shared attributes
        self.parent().history_updated_signal.connect(self.verifs_get_and_clear, Qt.DirectConnection)  # immediately clear verif_q on history update because it would be redundant to keep the verify queue around after a history list update
        self.parent().on_timer_signal.connect(self.do_check, Qt.DirectConnection)  # hook into main_window's timer_actions function

    def diagnostic_name(self):
        return self.parent().diagnostic_name() + "." + __class__.__name__

    def do_check(self):
        ''' Called from timer_actions in main_window to check if notifs or
        verifs need to update the GUI.
          - Checks the need_process_[v|n] flags
          - If either flag is set, call the @rate_limited process_verifs
            and/or process_notifs functions which update GUI parent in a
            rate-limited (collated) fashion (for decent GUI responsiveness). '''
        with self.lock:
            bV, bN = self.need_process_v, self.need_process_n
            self.need_process_v, self.need_process_n = False, False
        if bV: self.process_verifs()  # rate_limited call (1 per second)
        if bN: self.process_notifs()  # rate_limited call (1 per 15 seconds)

    def verifs_get_and_clear(self):
        ''' Clears the verif_q. This is called from the network
        thread for the 'verified2' event as well as from the below
        update_verifs (GUI thread), hence the lock. '''
        with self.lock:
            ret = self.verif_q
            self.verif_q = []
            self.need_process_v = False
            return ret

    def notifs_get_and_clear(self):
        with self.lock:
            ret = self.notif_q
            self.notif_q = []
            self.need_process_n = False
            return ret

    def verif_add(self, args):
        # args: [wallet, tx_hash, height, conf, timestamp]
        # filter out tx's not for this wallet
        if args[0] is self.parent().wallet:
            with self.lock:
                self.verif_q.append(args[1:])
                self.need_process_v = True

    def notif_add(self, args):
        tx, wallet = args
        # filter out tx's not for this wallet
        if wallet is self.parent().wallet:
            with self.lock:
                self.notif_q.append(tx)
                self.need_process_n = True

    @rate_limited(1.0, ts_after=True)
    def process_verifs(self):
        ''' Update history list with tx's from verifs_q, but limit the
        GUI update rate to once per second. '''
        items = self.verifs_get_and_clear()
        parent = self.parent()
        if items and parent and not parent.cleaned_up:
            parent.history_list.setUpdatesEnabled(False)
            parent.slp_history_list.setUpdatesEnabled(False)
            n_updates = 0
            for item in items:
                did_update = parent.history_list.update_item(*item)
                parent.slp_history_list.update_item_netupdate(*item)
                n_updates += 1 if did_update else 0
            self.print_error("Updated {}/{} verified txs in GUI"
                             .format(n_updates, len(items)))
            parent.slp_history_list.setUpdatesEnabled(True)
            parent.history_list.setUpdatesEnabled(True)
            parent.update_status()

    @rate_limited(15.0)
    def process_notifs(self):
        parent = self.parent()
        if parent and parent.network and not parent.cleaned_up:
            n_ok = 0
            txns = self.notifs_get_and_clear()
            if txns:
                # Combine the transactions
                total_amount = 0
                tokens_included = set()
                for tx in txns:
                    if tx:
                        is_relevant, is_mine, v, fee = parent.wallet.get_wallet_delta(tx)
                        if v > 0 and is_relevant:
                            total_amount += v
                            n_ok += 1
                        if parent.config.get('enable_slp'):
                            try:
                                tti = parent.wallet.tx_tokinfo[tx.txid()]
                                tokens_included.add(parent.wallet.token_types.get(tti['token_id'],{}).get('name','unknown'))
                            except KeyError:
                                pass
                if tokens_included:
                    tokstring = _('. Tokens included: ') + ', '.join(sorted(tokens_included))
                else:
                    tokstring = ''
                if n_ok:
                    self.print_error("Notifying GUI %d tx"%(n_ok))
                    if n_ok > 1:
                        parent.notify(_("{} new transactions received: Total amount received in the new transactions {}{}")
                                    .format(n_ok, parent.format_amount_and_units(total_amount), tokstring))
                    else:
<<<<<<< HEAD
                        parent.notify(_("New transaction received: {}{}").format(parent.format_amount_and_units(total_amount), tokstring))
=======
                        parent.notify(_("New transaction received: {}").format(parent.format_amount_and_units(total_amount)))
>>>>>>> f7c2c535
<|MERGE_RESOLUTION|>--- conflicted
+++ resolved
@@ -2338,7 +2338,7 @@
         return w
 
     def show_create_token_dialog(self):
-        try: 
+        try:
             self.create_token_dialog.show()
             self.create_token_dialog.raise_()
             self.create_token_dialog.activateWindow()
@@ -4224,8 +4224,4 @@
                         parent.notify(_("{} new transactions received: Total amount received in the new transactions {}{}")
                                     .format(n_ok, parent.format_amount_and_units(total_amount), tokstring))
                     else:
-<<<<<<< HEAD
-                        parent.notify(_("New transaction received: {}{}").format(parent.format_amount_and_units(total_amount), tokstring))
-=======
-                        parent.notify(_("New transaction received: {}").format(parent.format_amount_and_units(total_amount)))
->>>>>>> f7c2c535
+                        parent.notify(_("New transaction received: {}{}").format(parent.format_amount_and_units(total_amount), tokstring))