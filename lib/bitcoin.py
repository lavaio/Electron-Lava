# -*- coding: utf-8 -*-
#
# Electrum - lightweight Bitcoin client
# Copyright (C) 2011 thomasv@gitorious
#
# Permission is hereby granted, free of charge, to any person
# obtaining a copy of this software and associated documentation files
# (the "Software"), to deal in the Software without restriction,
# including without limitation the rights to use, copy, modify, merge,
# publish, distribute, sublicense, and/or sell copies of the Software,
# and to permit persons to whom the Software is furnished to do so,
# subject to the following conditions:
#
# The above copyright notice and this permission notice shall be
# included in all copies or substantial portions of the Software.
#
# THE SOFTWARE IS PROVIDED "AS IS", WITHOUT WARRANTY OF ANY KIND,
# EXPRESS OR IMPLIED, INCLUDING BUT NOT LIMITED TO THE WARRANTIES OF
# MERCHANTABILITY, FITNESS FOR A PARTICULAR PURPOSE AND
# NONINFRINGEMENT. IN NO EVENT SHALL THE AUTHORS OR COPYRIGHT HOLDERS
# BE LIABLE FOR ANY CLAIM, DAMAGES OR OTHER LIABILITY, WHETHER IN AN
# ACTION OF CONTRACT, TORT OR OTHERWISE, ARISING FROM, OUT OF OR IN
# CONNECTION WITH THE SOFTWARE OR THE USE OR OTHER DEALINGS IN THE
# SOFTWARE.

import hashlib
import base64
import hmac
import os
import json

import ecdsa
import pyaes

from . import networks
from .util import (bfh, bh2u, to_string, print_error, InvalidPassword,
                   assert_bytes, to_bytes, inv_dict)
from . import version
from .ecc_fast import do_monkey_patching_of_python_ecdsa_internals_with_libsecp256k1

do_monkey_patching_of_python_ecdsa_internals_with_libsecp256k1()

################################## transactions

FEE_STEP = 10000
MAX_FEE_RATE = 20000
FEE_TARGETS = [25, 10, 5, 2]

COINBASE_MATURITY = 100
COIN = 100000000

# supported types of transction outputs
TYPE_ADDRESS = 0
TYPE_PUBKEY  = 1
TYPE_SCRIPT  = 2

# AES encryption
try:
    from Cryptodome.Cipher import AES
except:
    AES = None


class InvalidPadding(Exception):
    pass


def append_PKCS7_padding(data):
    assert_bytes(data)
    padlen = 16 - (len(data) % 16)
    return data + bytes([padlen]) * padlen


def strip_PKCS7_padding(data):
    assert_bytes(data)
    if len(data) % 16 != 0 or len(data) == 0:
        raise InvalidPadding("invalid length")
    padlen = data[-1]
    if padlen > 16:
        raise InvalidPadding("invalid padding byte (large)")
    for i in data[-padlen:]:
        if i != padlen:
            raise InvalidPadding("invalid padding byte (inconsistent)")
    return data[0:-padlen]


def aes_encrypt_with_iv(key, iv, data):
    assert_bytes(key, iv, data)
    data = append_PKCS7_padding(data)
    if AES:
        e = AES.new(key, AES.MODE_CBC, iv).encrypt(data)
    else:
        aes_cbc = pyaes.AESModeOfOperationCBC(key, iv=iv)
        aes = pyaes.Encrypter(aes_cbc, padding=pyaes.PADDING_NONE)
        e = aes.feed(data) + aes.feed()  # empty aes.feed() flushes buffer
    return e


def aes_decrypt_with_iv(key, iv, data):
    assert_bytes(key, iv, data)
    if AES:
        cipher = AES.new(key, AES.MODE_CBC, iv)
        data = cipher.decrypt(data)
    else:
        aes_cbc = pyaes.AESModeOfOperationCBC(key, iv=iv)
        aes = pyaes.Decrypter(aes_cbc, padding=pyaes.PADDING_NONE)
        data = aes.feed(data) + aes.feed()  # empty aes.feed() flushes buffer
    try:
        return strip_PKCS7_padding(data)
    except InvalidPadding:
        raise InvalidPassword()


def EncodeAES_bytes(secret, msg):
    """ Params and retval are all bytes objects. """
    assert_bytes(msg)
    iv = bytes(os.urandom(16))
    ct = aes_encrypt_with_iv(secret, iv, msg)
    return iv + ct


def EncodeAES_base64(secret, msg):
    """ Returns base64 encoded ciphertext. Params and retval are all bytes. """
    e = EncodeAES_bytes(secret, msg)
    return base64.b64encode(e)


def DecodeAES_bytes(secret, ciphertext):
    assert_bytes(ciphertext)
    iv, e = ciphertext[:16], ciphertext[16:]
    s = aes_decrypt_with_iv(secret, iv, e)
    return s


def DecodeAES_base64(secret, ciphertext_b64):
    ciphertext = bytes(base64.b64decode(ciphertext_b64))
    return DecodeAES_bytes(secret, ciphertext)


<<<<<<< HEAD
# The below 2 are for compatibility with old API (plugins may use this)
# They are considered deprecated and new code should not use them.
EncodeAES = EncodeAES_base64  # Deprecated API
DecodeAES = DecodeAES_base64  # Deprecated API


=======
>>>>>>> 0c770cd8
def pw_encode(s, password):
    if password:
        secret = Hash(password)
        return EncodeAES_base64(secret, to_bytes(s, "utf8")).decode('utf8')
    else:
        return s

def pw_decode(s, password):
    if password is not None:
        secret = Hash(password)
        try:
            d = to_string(DecodeAES_base64(secret, s), "utf8")
        except Exception:
            raise InvalidPassword()
        return d
    else:
        return s


def rev_hex(s):
    return bh2u(bfh(s)[::-1])


def int_to_hex(i, length=1):
    assert isinstance(i, int)
    s = hex(i)[2:].rstrip('L')
    s = "0"*(2*length - len(s)) + s
    return rev_hex(s)


def var_int(i):
    # https://en.bitcoin.it/wiki/Protocol_specification#Variable_length_integer
    if i<0xfd:
        return int_to_hex(i)
    elif i<=0xffff:
        return "fd"+int_to_hex(i,2)
    elif i<=0xffffffff:
        return "fe"+int_to_hex(i,4)
    else:
        return "ff"+int_to_hex(i,8)


def op_push(i):
    if i<0x4c:
        return int_to_hex(i)
    elif i<0xff:
        return '4c' + int_to_hex(i)
    elif i<0xffff:
        return '4d' + int_to_hex(i,2)
    else:
        return '4e' + int_to_hex(i,4)

def push_script(x):
    return op_push(len(x)//2) + x

def sha256(x):
    x = to_bytes(x, 'utf8')
    return bytes(hashlib.sha256(x).digest())


def Hash(x):
    x = to_bytes(x, 'utf8')
    out = bytes(sha256(sha256(x)))
    return out


def hmac_oneshot(key, msg, digest):
    """ Params key, msg and return val are bytes.
        Digest is a hashlib algorithm, e.g. hashlib.sha512 """
    if hasattr(hmac, 'digest'):
        # requires python 3.7+; faster
        return hmac.digest(key, msg, digest)
    else:
        return hmac.new(key, msg, digest).digest()


hash_encode = lambda x: bh2u(x[::-1])
hash_decode = lambda x: bfh(x)[::-1]
hmac_sha_512 = lambda x, y: hmac_oneshot(x, y, hashlib.sha512)


def is_new_seed(x, prefix=version.SEED_PREFIX):
    from . import mnemonic
    x = mnemonic.normalize_text(x)
    s = bh2u(hmac_sha_512(b"Seed version", x.encode('utf8')))
    return s.startswith(prefix)


def is_old_seed(seed):
    from . import old_mnemonic, mnemonic
    seed = mnemonic.normalize_text(seed)
    words = seed.split()
    try:
        # checks here are deliberately left weak for legacy reasons, see #3149
        old_mnemonic.mn_decode(words)
        uses_electrum_words = True
    except Exception:
        uses_electrum_words = False
    try:
        seed = bfh(seed)
        is_hex = (len(seed) == 16 or len(seed) == 32)
    except Exception:
        is_hex = False
    return is_hex or (uses_electrum_words and (len(words) == 12 or len(words) == 24))


def seed_type(x):
    if is_old_seed(x):
        return 'old'
    elif is_new_seed(x):
        return 'standard'
    return ''

is_seed = lambda x: bool(seed_type(x))

# pywallet openssl private key implementation

def i2o_ECPublicKey(pubkey, compressed=False):
    # public keys are 65 bytes long (520 bits)
    # 0x04 + 32-byte X-coordinate + 32-byte Y-coordinate
    # 0x00 = point at infinity, 0x02 and 0x03 = compressed, 0x04 = uncompressed
    # compressed keys: <sign> <x> where <sign> is 0x02 if y is even and 0x03 if y is odd
    if compressed:
        if pubkey.point.y() & 1:
            key = '03' + '%064x' % pubkey.point.x()
        else:
            key = '02' + '%064x' % pubkey.point.x()
    else:
        key = '04' + \
              '%064x' % pubkey.point.x() + \
              '%064x' % pubkey.point.y()

    return bfh(key)
# end pywallet openssl private key implementation


############ functions from pywallet #####################
def hash_160(public_key):
    try:
        md = hashlib.new('ripemd160')
        md.update(sha256(public_key))
        return md.digest()
    except BaseException:
        from . import ripemd
        md = ripemd.new(sha256(public_key))
        return md.digest()


def hash160_to_b58_address(h160, addrtype):
    s = bytes([addrtype])
    s += h160
    return base_encode(s+Hash(s)[0:4], base=58)


def b58_address_to_hash160(addr):
    addr = to_bytes(addr, 'ascii')
    _bytes = base_decode(addr, 25, base=58)
    return _bytes[0], _bytes[1:21]


def hash160_to_p2pkh(h160, *, net=None):
    if net is None: net = networks.net
    return hash160_to_b58_address(h160, net.ADDRTYPE_P2PKH)

def hash160_to_p2sh(h160, *, net=None):
    if net is None: net = networks.net
    return hash160_to_b58_address(h160, net.ADDRTYPE_P2SH)

def public_key_to_p2pkh(public_key, *, net=None):
    if net is None: net = networks.net
    return hash160_to_p2pkh(hash_160(public_key), net=net)

def pubkey_to_address(txin_type, pubkey, *, net=None):
    if net is None: net = networks.net
    if txin_type == 'p2pkh':
        return public_key_to_p2pkh(bfh(pubkey), net=net)
    else:
        raise NotImplementedError(txin_type)

def script_to_address(script):
    from .transaction import get_address_from_output_script
    t, addr = get_address_from_output_script(bfh(script))
    assert t == TYPE_ADDRESS
    return addr

def public_key_to_p2pk_script(pubkey):
    script = push_script(pubkey)
    script += 'ac'                                           # op_checksig
    return script

__b58chars = b'123456789ABCDEFGHJKLMNPQRSTUVWXYZabcdefghijkmnopqrstuvwxyz'
assert len(__b58chars) == 58

__b43chars = b'0123456789ABCDEFGHIJKLMNOPQRSTUVWXYZ$*+-./:'
assert len(__b43chars) == 43


def base_encode(v, base):
    """ encode v, which is a string of bytes, to base58."""
    assert_bytes(v)
    assert base in (58, 43)
    chars = __b58chars
    if base == 43:
        chars = __b43chars
    long_value = 0
    for (i, c) in enumerate(v[::-1]):
        long_value += (256**i) * c
    result = bytearray()
    while long_value >= base:
        div, mod = divmod(long_value, base)
        result.append(chars[mod])
        long_value = div
    result.append(chars[long_value])
    # Bitcoin does a little leading-zero-compression:
    # leading 0-bytes in the input become leading-1s
    nPad = 0
    for c in v:
        if c == 0x00:
            nPad += 1
        else:
            break
    result.extend([chars[0]] * nPad)
    result.reverse()
    return result.decode('ascii')


def base_decode(v, length, base):
    """ decode v into a string of len bytes."""
    # assert_bytes(v)
    v = to_bytes(v, 'ascii')
    assert base in (58, 43)
    chars = __b58chars
    if base == 43:
        chars = __b43chars
    long_value = 0
    for (i, c) in enumerate(v[::-1]):
        long_value += chars.find(bytes([c])) * (base**i)
    result = bytearray()
    while long_value >= 256:
        div, mod = divmod(long_value, 256)
        result.append(mod)
        long_value = div
    result.append(long_value)
    nPad = 0
    for c in v:
        if c == chars[0]:
            nPad += 1
        else:
            break
    result.extend(b'\x00' * nPad)
    if length is not None and len(result) != length:
        return None
    result.reverse()
    return bytes(result)


def EncodeBase58Check(vchIn):
    hash = Hash(vchIn)
    return base_encode(vchIn + hash[0:4], base=58)


def DecodeBase58Check(psz):
    vchRet = base_decode(psz, None, base=58)
    key = vchRet[0:-4]
    csum = vchRet[-4:]
    hash = Hash(key)
    cs32 = hash[0:4]
    if cs32 != csum:
        return None
    else:
        return key



SCRIPT_TYPES = {
    'p2pkh':0,
    'p2sh':5,
}


def serialize_privkey(secret, compressed, txin_type, *, net=None):
    if net is None: net = networks.net
    prefix = bytes([(SCRIPT_TYPES[txin_type]+net.WIF_PREFIX)&255])
    suffix = b'\01' if compressed else b''
    vchIn = prefix + secret + suffix
    return EncodeBase58Check(vchIn)


def deserialize_privkey(key, *, net=None):
    # whether the pubkey is compressed should be visible from the keystore
    if net is None: net = networks.net
    vch = DecodeBase58Check(key)
    if is_minikey(key):
        return 'p2pkh', minikey_to_private_key(key), False
    elif vch:
        txin_type = inv_dict(SCRIPT_TYPES)[vch[0] - net.WIF_PREFIX]
        assert len(vch) in [33, 34]
        compressed = len(vch) == 34
        return txin_type, vch[1:33], compressed
    else:
        raise BaseException("cannot deserialize", key)

def regenerate_key(pk):
    assert len(pk) == 32
    return EC_KEY(pk)


def GetPubKey(pubkey, compressed=False):
    return i2o_ECPublicKey(pubkey, compressed)


def GetSecret(pkey):
    return bfh('%064x' % pkey.secret)


def is_compressed(sec, *, net=None):
    if net is None: net = networks.net
    return deserialize_privkey(sec, net=net)[2]


def public_key_from_private_key(pk, compressed):
    pkey = regenerate_key(pk)
    public_key = GetPubKey(pkey.pubkey, compressed)
    return bh2u(public_key)

def address_from_private_key(sec, *, net=None):
    if net is None: net = networks.net
    txin_type, privkey, compressed = deserialize_privkey(sec, net=net)
    public_key = public_key_from_private_key(privkey, compressed)
    return pubkey_to_address(txin_type, public_key, net=net)

def is_private_key(key, *, net=None):
    if net is None: net = networks.net
    try:
        k = deserialize_privkey(key, net=net)
        return k is not False
    except:
        return False


########### end pywallet functions #######################

def is_minikey(text):
    # Minikeys are typically 22 or 30 characters, but this routine
    # permits any length of 20 or more provided the minikey is valid.
    # A valid minikey must begin with an 'S', be in base58, and when
    # suffixed with '?' have its SHA256 hash begin with a zero byte.
    # They are widely used in Casascius physical bitcoins, where the
    # address corresponded to an uncompressed public key.
    return (len(text) >= 20 and text[0] == 'S'
            and all(ord(c) in __b58chars for c in text)
            and sha256(text + '?')[0] == 0x00)

def minikey_to_private_key(text):
    return sha256(text)

from ecdsa.ecdsa import curve_secp256k1, generator_secp256k1
from ecdsa.curves import SECP256k1
from ecdsa.ellipticcurve import Point
from ecdsa.util import string_to_number, number_to_string


def msg_magic(message):
    length = bfh(var_int(len(message)))
    return b"\x18Bitcoin Signed Message:\n" + length + message


def verify_message(address, sig, message, *, net=None):
    if net is None: net = networks.net
    assert_bytes(sig, message)
    from .address import Address
    if not isinstance(address, Address):
        address = Address.from_string(address, net=net)

    h = Hash(msg_magic(message))
    public_key, compressed = pubkey_from_signature(sig, h)
    # check public key using the right address
    pubkey = point_to_ser(public_key.pubkey.point, compressed)
    addr = Address.from_pubkey(pubkey)
    if address != addr:
        return False
    # check message
    try:
        public_key.verify_digest(sig[1:], h,
                                 sigdecode=ecdsa.util.sigdecode_string)
    except:
        return False
    return True

def encrypt_message(message, pubkey):
    return EC_KEY.encrypt_message(message, bfh(pubkey))


def chunks(l, n):
    return [l[i:i+n] for i in range(0, len(l), n)]


def ECC_YfromX(x,curved=curve_secp256k1, odd=True):
    _p = curved.p()
    _a = curved.a()
    _b = curved.b()
    for offset in range(128):
        Mx = x + offset
        My2 = pow(Mx, 3, _p) + _a * pow(Mx, 2, _p) + _b % _p
        My = pow(My2, (_p+1)//4, _p )

        if curved.contains_point(Mx,My):
            if odd == bool(My&1):
                return [My,offset]
            return [_p-My,offset]
    raise Exception('ECC_YfromX: No Y found')


def negative_point(P):
    return Point( P.curve(), P.x(), -P.y(), P.order() )


def point_to_ser(P, comp=True ):
    if comp:
        return bfh( ('%02x'%(2+(P.y()&1)))+('%064x'%P.x()) )
    return bfh( '04'+('%064x'%P.x())+('%064x'%P.y()) )


def ser_to_point(Aser):
    curve = curve_secp256k1
    generator = generator_secp256k1
    _r  = generator.order()
    assert Aser[0] in [0x02, 0x03, 0x04]
    if Aser[0] == 0x04:
        return Point( curve, string_to_number(Aser[1:33]), string_to_number(Aser[33:]), _r )
    Mx = string_to_number(Aser[1:])
    return Point( curve, Mx, ECC_YfromX(Mx, curve, Aser[0] == 0x03)[0], _r )


class MyVerifyingKey(ecdsa.VerifyingKey):
    @classmethod
    def from_signature(klass, sig, recid, h, curve):
        """ See http://www.secg.org/download/aid-780/sec1-v2.pdf, chapter 4.1.6 """
        from ecdsa import util, numbertheory
        from . import msqr
        curveFp = curve.curve
        G = curve.generator
        order = G.order()
        # extract r,s from signature
        r, s = util.sigdecode_string(sig, order)
        # 1.1
        x = r + (recid//2) * order
        # 1.3
        alpha = ( x * x * x  + curveFp.a() * x + curveFp.b() ) % curveFp.p()
        beta = msqr.modular_sqrt(alpha, curveFp.p())
        y = beta if (beta - recid) % 2 == 0 else curveFp.p() - beta
        # 1.4 the constructor checks that nR is at infinity
        R = Point(curveFp, x, y, order)
        # 1.5 compute e from message:
        e = string_to_number(h)
        minus_e = -e % order
        # 1.6 compute Q = r^-1 (sR - eG)
        inv_r = numbertheory.inverse_mod(r,order)
        Q = inv_r * ( s * R + minus_e * G )
        return klass.from_public_point( Q, curve )


def pubkey_from_signature(sig, h):
    if len(sig) != 65:
        raise Exception("Wrong encoding")
    nV = sig[0]
    if nV < 27 or nV >= 35:
        raise Exception("Bad encoding")
    if nV >= 31:
        compressed = True
        nV -= 4
    else:
        compressed = False
    recid = nV - 27
    return MyVerifyingKey.from_signature(sig[1:], recid, h, curve = SECP256k1), compressed


class MySigningKey(ecdsa.SigningKey):
    """Enforce low S values in signatures"""

    def sign_number(self, number, entropy=None, k=None):
        curve = SECP256k1
        G = curve.generator
        order = G.order()
        r, s = ecdsa.SigningKey.sign_number(self, number, entropy, k)
        if s > order//2:
            s = order - s
        return r, s


class EC_KEY(object):

    def __init__( self, k ):
        secret = string_to_number(k)
        self.pubkey = ecdsa.ecdsa.Public_key( generator_secp256k1, generator_secp256k1 * secret )
        self.privkey = ecdsa.ecdsa.Private_key( self.pubkey, secret )
        self.secret = secret

    def GetPubKey(self, compressed):
        return GetPubKey(self.pubkey, compressed)

    def get_public_key(self, compressed=True):
        return bh2u(point_to_ser(self.pubkey.point, compressed))

    def sign(self, msg_hash):
        private_key = MySigningKey.from_secret_exponent(self.secret, curve = SECP256k1)
        public_key = private_key.get_verifying_key()
        signature = private_key.sign_digest_deterministic(msg_hash, hashfunc=hashlib.sha256, sigencode = ecdsa.util.sigencode_string)
        assert public_key.verify_digest(signature, msg_hash, sigdecode = ecdsa.util.sigdecode_string)
        return signature

    def sign_message(self, message, is_compressed):
        message = to_bytes(message, 'utf8')
        signature = self.sign(Hash(msg_magic(message)))
        for i in range(4):
            sig = bytes([27 + i + (4 if is_compressed else 0)]) + signature
            try:
                self.verify_message(sig, message)
                return sig
            except Exception as e:
                continue
        else:
            raise Exception("error: cannot sign message")

    def verify_message(self, sig, message):
        assert_bytes(message)
        h = Hash(msg_magic(message))
        public_key, compressed = pubkey_from_signature(sig, h)
        # check public key
        if point_to_ser(public_key.pubkey.point, compressed) != point_to_ser(self.pubkey.point, compressed):
            raise Exception("Bad signature")
        # check message
        public_key.verify_digest(sig[1:], h, sigdecode = ecdsa.util.sigdecode_string)


    # ECIES encryption/decryption methods; AES-128-CBC with PKCS7 is used as the cipher; hmac-sha256 is used as the mac

    @classmethod
    def encrypt_message(self, message, pubkey):
        assert_bytes(message)

        pk = ser_to_point(pubkey)
        if not ecdsa.ecdsa.point_is_valid(generator_secp256k1, pk.x(), pk.y()):
            raise Exception('invalid pubkey')

        ephemeral_exponent = number_to_string(ecdsa.util.randrange(pow(2,256)), generator_secp256k1.order())
        ephemeral = EC_KEY(ephemeral_exponent)
        ecdh_key = point_to_ser(pk * ephemeral.privkey.secret_multiplier)
        key = hashlib.sha512(ecdh_key).digest()
        iv, key_e, key_m = key[0:16], key[16:32], key[32:]
        ciphertext = aes_encrypt_with_iv(key_e, iv, message)
        ephemeral_pubkey = bfh(ephemeral.get_public_key(compressed=True))
        encrypted = b'BIE1' + ephemeral_pubkey + ciphertext
        mac = hmac.new(key_m, encrypted, hashlib.sha256).digest()

        return base64.b64encode(encrypted + mac)

    def decrypt_message(self, encrypted):
        encrypted = base64.b64decode(encrypted)
        if len(encrypted) < 85:
            raise Exception('invalid ciphertext: length')
        magic = encrypted[:4]
        ephemeral_pubkey = encrypted[4:37]
        ciphertext = encrypted[37:-32]
        mac = encrypted[-32:]
        if magic != b'BIE1':
            raise Exception('invalid ciphertext: invalid magic bytes')
        try:
            ephemeral_pubkey = ser_to_point(ephemeral_pubkey)
        except AssertionError as e:
            raise Exception('invalid ciphertext: invalid ephemeral pubkey')
        if not ecdsa.ecdsa.point_is_valid(generator_secp256k1, ephemeral_pubkey.x(), ephemeral_pubkey.y()):
            raise Exception('invalid ciphertext: invalid ephemeral pubkey')
        ecdh_key = point_to_ser(ephemeral_pubkey * self.privkey.secret_multiplier)
        key = hashlib.sha512(ecdh_key).digest()
        iv, key_e, key_m = key[0:16], key[16:32], key[32:]
        if mac != hmac.new(key_m, encrypted[:-32], hashlib.sha256).digest():
            raise InvalidPassword()
        return aes_decrypt_with_iv(key_e, iv, ciphertext)


###################################### BIP32 ##############################

random_seed = lambda n: "%032x"%ecdsa.util.randrange( pow(2,n) )
BIP32_PRIME = 0x80000000


def get_pubkeys_from_secret(secret):
    # public key
    private_key = ecdsa.SigningKey.from_string( secret, curve = SECP256k1 )
    public_key = private_key.get_verifying_key()
    K = public_key.to_string()
    K_compressed = GetPubKey(public_key.pubkey,True)
    return K, K_compressed


# Child private key derivation function (from master private key)
# k = master private key (32 bytes)
# c = master chain code (extra entropy for key derivation) (32 bytes)
# n = the index of the key we want to derive. (only 32 bits will be used)
# If n is negative (i.e. the 32nd bit is set), the resulting private key's
#  corresponding public key can NOT be determined without the master private key.
# However, if n is positive, the resulting private key's corresponding
#  public key can be determined without the master private key.
def CKD_priv(k, c, n):
    is_prime = n & BIP32_PRIME
    return _CKD_priv(k, c, bfh(rev_hex(int_to_hex(n,4))), is_prime)


def _CKD_priv(k, c, s, is_prime):
    order = generator_secp256k1.order()
    keypair = EC_KEY(k)
    cK = GetPubKey(keypair.pubkey,True)
    data = bytes([0]) + k + s if is_prime else cK + s
    I = hmac.new(c, data, hashlib.sha512).digest()
    k_n = number_to_string( (string_to_number(I[0:32]) + string_to_number(k)) % order , order )
    c_n = I[32:]
    return k_n, c_n

# Child public key derivation function (from public key only)
# K = master public key
# c = master chain code
# n = index of key we want to derive
# This function allows us to find the nth public key, as long as n is
#  non-negative. If n is negative, we need the master private key to find it.
def CKD_pub(cK, c, n):
    if n & BIP32_PRIME: raise
    return _CKD_pub(cK, c, bfh(rev_hex(int_to_hex(n,4))))

# helper function, callable with arbitrary string
def _CKD_pub(cK, c, s):
    order = generator_secp256k1.order()
    I = hmac.new(c, cK + s, hashlib.sha512).digest()
    curve = SECP256k1
    pubkey_point = string_to_number(I[0:32])*curve.generator + ser_to_point(cK)
    public_key = ecdsa.VerifyingKey.from_public_point( pubkey_point, curve = SECP256k1 )
    c_n = I[32:]
    cK_n = GetPubKey(public_key.pubkey,True)
    return cK_n, c_n


def xprv_header(xtype, *, net=None):
    if net is None: net = networks.net
    return bfh("%08x" % net.XPRV_HEADERS[xtype])


def xpub_header(xtype, *, net=None):
    if net is None: net = networks.net
    return bfh("%08x" % net.XPUB_HEADERS[xtype])


def serialize_xprv(xtype, c, k, depth=0, fingerprint=b'\x00'*4, child_number=b'\x00'*4, *, net=None):
    if net is None: net = networks.net
    xprv = xprv_header(xtype, net=net) + bytes([depth]) + fingerprint + child_number + c + bytes([0]) + k
    return EncodeBase58Check(xprv)


def serialize_xpub(xtype, c, cK, depth=0, fingerprint=b'\x00'*4, child_number=b'\x00'*4, *, net=None):
    if net is None: net = networks.net
    xpub = xpub_header(xtype, net=net) + bytes([depth]) + fingerprint + child_number + c + cK
    return EncodeBase58Check(xpub)


def deserialize_xkey(xkey, prv, *, net=None):
    if net is None: net = networks.net
    xkey = DecodeBase58Check(xkey)
    if len(xkey) != 78:
        raise BaseException('Invalid length')
    depth = xkey[4]
    fingerprint = xkey[5:9]
    child_number = xkey[9:13]
    c = xkey[13:13+32]
    header = int('0x' + bh2u(xkey[0:4]), 16)
    headers = net.XPRV_HEADERS if prv else net.XPUB_HEADERS
    if header not in headers.values():
        raise BaseException('Invalid xpub format', hex(header))
    xtype = list(headers.keys())[list(headers.values()).index(header)]
    n = 33 if prv else 32
    K_or_k = xkey[13+n:]
    return xtype, depth, fingerprint, child_number, c, K_or_k


def deserialize_xpub(xkey, *, net=None):
    if net is None: net = networks.net
    return deserialize_xkey(xkey, False, net=net)

def deserialize_xprv(xkey, *, net=None):
    if net is None: net = networks.net
    return deserialize_xkey(xkey, True, net=net)

def xpub_type(x, *, net=None):
    if net is None: net = networks.net
    return deserialize_xpub(x, net=net)[0]


def is_xpub(text, *, net=None):
    if net is None: net = networks.net
    try:
        deserialize_xpub(text, net=net)
        return True
    except:
        return False


def is_xprv(text, *, net=None):
    if net is None: net = networks.net
    try:
        deserialize_xprv(text, net=net)
        return True
    except:
        return False


def xpub_from_xprv(xprv, *, net=None):
    if net is None: net = networks.net
    xtype, depth, fingerprint, child_number, c, k = deserialize_xprv(xprv, net=net)
    K, cK = get_pubkeys_from_secret(k)
    return serialize_xpub(xtype, c, cK, depth, fingerprint, child_number, net=net)


def bip32_root(seed, xtype, *, net=None):
    if net is None: net = networks.net
    I = hmac.new(b"Bitcoin seed", seed, hashlib.sha512).digest()
    master_k = I[0:32]
    master_c = I[32:]
    K, cK = get_pubkeys_from_secret(master_k)
    xprv = serialize_xprv(xtype, master_c, master_k, net=net)
    xpub = serialize_xpub(xtype, master_c, cK, net=net)
    return xprv, xpub


def xpub_from_pubkey(xtype, cK, *, net=None):
    if net is None: net = networks.net
    assert cK[0] in [0x02, 0x03]
    return serialize_xpub(xtype, b'\x00'*32, cK, net=net)


def bip32_derivation(s):
    assert s.startswith('m/')
    s = s[2:]
    for n in s.split('/'):
        if n == '': continue
        i = int(n[:-1]) + BIP32_PRIME if n[-1] == "'" else int(n)
        yield i

def is_bip32_derivation(x):
    try:
        [ i for i in bip32_derivation(x)]
        return True
    except :
        return False

def bip32_private_derivation(xprv, branch, sequence, *, net=None):
    if net is None: net = networks.net
    assert sequence.startswith(branch)
    if branch == sequence:
        return xprv, xpub_from_xprv(xprv, net=net)
    xtype, depth, fingerprint, child_number, c, k = deserialize_xprv(xprv, net=net)
    sequence = sequence[len(branch):]
    for n in sequence.split('/'):
        if n == '': continue
        i = int(n[:-1]) + BIP32_PRIME if n[-1] == "'" else int(n)
        parent_k = k
        k, c = CKD_priv(k, c, i)
        depth += 1
    _, parent_cK = get_pubkeys_from_secret(parent_k)
    fingerprint = hash_160(parent_cK)[0:4]
    child_number = bfh("%08X"%i)
    K, cK = get_pubkeys_from_secret(k)
    xpub = serialize_xpub(xtype, c, cK, depth, fingerprint, child_number, net=net)
    xprv = serialize_xprv(xtype, c, k, depth, fingerprint, child_number, net=net)
    return xprv, xpub


def bip32_public_derivation(xpub, branch, sequence, *, net=None):
    if net is None: net = networks.net
    xtype, depth, fingerprint, child_number, c, cK = deserialize_xpub(xpub, net=net)
    assert sequence.startswith(branch)
    sequence = sequence[len(branch):]
    for n in sequence.split('/'):
        if n == '': continue
        i = int(n)
        parent_cK = cK
        cK, c = CKD_pub(cK, c, i)
        depth += 1
    fingerprint = hash_160(parent_cK)[0:4]
    child_number = bfh("%08X"%i)
    return serialize_xpub(xtype, c, cK, depth, fingerprint, child_number, net=net)


def bip32_private_key(sequence, k, chain):
    for i in sequence:
        k, chain = CKD_priv(k, chain, i)
    return k<|MERGE_RESOLUTION|>--- conflicted
+++ resolved
@@ -137,15 +137,6 @@
     return DecodeAES_bytes(secret, ciphertext)
 
 
-<<<<<<< HEAD
-# The below 2 are for compatibility with old API (plugins may use this)
-# They are considered deprecated and new code should not use them.
-EncodeAES = EncodeAES_base64  # Deprecated API
-DecodeAES = DecodeAES_base64  # Deprecated API
-
-
-=======
->>>>>>> 0c770cd8
 def pw_encode(s, password):
     if password:
         secret = Hash(password)
